##########################
# Setup.py Configuration #
##########################
[metadata]
name = chemcaption
version = 0.0.1-dev
description = Caption molecules and materials for pretraining for neural networks 
long_description = file: README.md
long_description_content_type = text/markdown

# URLs associated with the project
url = https://github.com/kjappelbaum/chem-caption
download_url = https://github.com/kjappelbaum/chem-caption/releases
project_urls =
    Bug Tracker = https://github.com/kjappelbaum/chem-caption/issues
    Source Code = https://github.com/kjappelbaum/chem-caption

# Author information
author =
    Kevin Maik Jablonka
    Benedict Oshomah Emoekabu
author_email =
    mail@kjablonka.com
    emoekabuoshomah@gmail.com
maintainer =
    Kevin Maik Jablonka
    Benedict Oshomah Emoekabu
maintainer_email =
    mail@kjablonka.com
    emoekabuoshomah@gmail.com

# License Information
license = MIT
license_files =
    LICENSE

# Search tags
classifiers =
    Development Status :: 1 - Planning
    Environment :: Console
    Intended Audience :: Developers
    License :: OSI Approved :: MIT License
    Operating System :: OS Independent
    Framework :: Pytest
    Framework :: tox
    Framework :: Sphinx
    Programming Language :: Python
    Programming Language :: Python :: 3.8
    Programming Language :: Python :: 3.9
    Programming Language :: Python :: 3.10
    Programming Language :: Python :: 3.11
    Programming Language :: Python :: 3 :: Only
keywords =

[options]
install_requires =
    pandas
    rdkit
    selfies
    tqdm
    typing_extensions
    networkx
    scipy
<<<<<<< HEAD
    givemeconformer
    pymatgen
    frozendict
    dask[distributed]
    jsonlines
    fire
    ipython
=======
    givemeconformer 
    pymatgen
    frozendict
    morfeus
    numpy
    collections
    functools
    spyrmsd
>>>>>>> c9681222

# Random options
zip_safe = false
include_package_data = True
python_requires = >=3.8

# Where is my code
packages = find:
package_dir =
    = src

[options.packages.find]
where = src

[options.extras_require]
tests =
    pytest
    coverage
docs =
    sphinx
    furo
    sphinx-autodoc-typehints
    sphinx_automodapi
    sphinx_copybutton
    sphinxcontrib-katex
    sphinx-click
symmetry =
    givemeconformer @ git+https://github.com/kjappelbaum/givemeconformer.git
    pymatgen
export =
    dask
    selfies
    fire
    jsonlines


[options.entry_points]
console_scripts =
    chemcaption = chemcaption.cli:main


######################
# Doc8 Configuration #
# (doc8.ini)         #
######################
[doc8]
max-line-length = 120

##########################
# Coverage Configuration #
# (.coveragerc)          #
##########################
[coverage:run]
branch = True
source = chemcaption
omit =
    tests/*
    docs/*

[coverage:paths]
source =
    src/chemcaption
    .tox/*/lib/python*/site-packages/chemcaption

[coverage:report]
show_missing = True
exclude_lines =
    pragma: no cover
    raise NotImplementedError
    if __name__ == "__main__":
    if TYPE_CHECKING:
    def __str__
    def __repr__

##########################
# Darglint Configuration #
##########################
[darglint]
docstring_style = google
strictness = short

#########################
# Flake8 Configuration  #
# (.flake8)             #
#########################
[flake8]
ignore =
    S301 # pickle
    S403 # pickle
    S404
    S603
    W503 # Line break before binary operator (flake8 is wrong)
    E203  # whitespace before ':'
exclude =
    .tox,
    .git,
    __pycache__,
    docs/source/conf.py,
    build,
    dist,
    tests/fixtures/*,
    *.pyc,
    *.egg-info,
    .cache,
    .eggs,
    data
max-line-length = 120
max-complexity = 20
import-order-style = pycharm
application-import-names =
    chemcaption
    tests
<|MERGE_RESOLUTION|>--- conflicted
+++ resolved
@@ -1,193 +1,187 @@
-##########################
-# Setup.py Configuration #
-##########################
-[metadata]
-name = chemcaption
-version = 0.0.1-dev
-description = Caption molecules and materials for pretraining for neural networks 
-long_description = file: README.md
-long_description_content_type = text/markdown
-
-# URLs associated with the project
-url = https://github.com/kjappelbaum/chem-caption
-download_url = https://github.com/kjappelbaum/chem-caption/releases
-project_urls =
-    Bug Tracker = https://github.com/kjappelbaum/chem-caption/issues
-    Source Code = https://github.com/kjappelbaum/chem-caption
-
-# Author information
-author =
-    Kevin Maik Jablonka
-    Benedict Oshomah Emoekabu
-author_email =
-    mail@kjablonka.com
-    emoekabuoshomah@gmail.com
-maintainer =
-    Kevin Maik Jablonka
-    Benedict Oshomah Emoekabu
-maintainer_email =
-    mail@kjablonka.com
-    emoekabuoshomah@gmail.com
-
-# License Information
-license = MIT
-license_files =
-    LICENSE
-
-# Search tags
-classifiers =
-    Development Status :: 1 - Planning
-    Environment :: Console
-    Intended Audience :: Developers
-    License :: OSI Approved :: MIT License
-    Operating System :: OS Independent
-    Framework :: Pytest
-    Framework :: tox
-    Framework :: Sphinx
-    Programming Language :: Python
-    Programming Language :: Python :: 3.8
-    Programming Language :: Python :: 3.9
-    Programming Language :: Python :: 3.10
-    Programming Language :: Python :: 3.11
-    Programming Language :: Python :: 3 :: Only
-keywords =
-
-[options]
-install_requires =
-    pandas
-    rdkit
-    selfies
-    tqdm
-    typing_extensions
-    networkx
-    scipy
-<<<<<<< HEAD
-    givemeconformer
-    pymatgen
-    frozendict
-    dask[distributed]
-    jsonlines
-    fire
-    ipython
-=======
-    givemeconformer 
-    pymatgen
-    frozendict
-    morfeus
-    numpy
-    collections
-    functools
-    spyrmsd
->>>>>>> c9681222
-
-# Random options
-zip_safe = false
-include_package_data = True
-python_requires = >=3.8
-
-# Where is my code
-packages = find:
-package_dir =
-    = src
-
-[options.packages.find]
-where = src
-
-[options.extras_require]
-tests =
-    pytest
-    coverage
-docs =
-    sphinx
-    furo
-    sphinx-autodoc-typehints
-    sphinx_automodapi
-    sphinx_copybutton
-    sphinxcontrib-katex
-    sphinx-click
-symmetry =
-    givemeconformer @ git+https://github.com/kjappelbaum/givemeconformer.git
-    pymatgen
-export =
-    dask
-    selfies
-    fire
-    jsonlines
-
-
-[options.entry_points]
-console_scripts =
-    chemcaption = chemcaption.cli:main
-
-
-######################
-# Doc8 Configuration #
-# (doc8.ini)         #
-######################
-[doc8]
-max-line-length = 120
-
-##########################
-# Coverage Configuration #
-# (.coveragerc)          #
-##########################
-[coverage:run]
-branch = True
-source = chemcaption
-omit =
-    tests/*
-    docs/*
-
-[coverage:paths]
-source =
-    src/chemcaption
-    .tox/*/lib/python*/site-packages/chemcaption
-
-[coverage:report]
-show_missing = True
-exclude_lines =
-    pragma: no cover
-    raise NotImplementedError
-    if __name__ == "__main__":
-    if TYPE_CHECKING:
-    def __str__
-    def __repr__
-
-##########################
-# Darglint Configuration #
-##########################
-[darglint]
-docstring_style = google
-strictness = short
-
-#########################
-# Flake8 Configuration  #
-# (.flake8)             #
-#########################
-[flake8]
-ignore =
-    S301 # pickle
-    S403 # pickle
-    S404
-    S603
-    W503 # Line break before binary operator (flake8 is wrong)
-    E203  # whitespace before ':'
-exclude =
-    .tox,
-    .git,
-    __pycache__,
-    docs/source/conf.py,
-    build,
-    dist,
-    tests/fixtures/*,
-    *.pyc,
-    *.egg-info,
-    .cache,
-    .eggs,
-    data
-max-line-length = 120
-max-complexity = 20
-import-order-style = pycharm
-application-import-names =
-    chemcaption
-    tests
+##########################
+# Setup.py Configuration #
+##########################
+[metadata]
+name = chemcaption
+version = 0.0.1-dev
+description = Caption molecules and materials for pretraining for neural networks 
+long_description = file: README.md
+long_description_content_type = text/markdown
+
+# URLs associated with the project
+url = https://github.com/kjappelbaum/chem-caption
+download_url = https://github.com/kjappelbaum/chem-caption/releases
+project_urls =
+    Bug Tracker = https://github.com/kjappelbaum/chem-caption/issues
+    Source Code = https://github.com/kjappelbaum/chem-caption
+
+# Author information
+author =
+    Kevin Maik Jablonka
+    Benedict Oshomah Emoekabu
+author_email =
+    mail@kjablonka.com
+    emoekabuoshomah@gmail.com
+maintainer =
+    Kevin Maik Jablonka
+    Benedict Oshomah Emoekabu
+maintainer_email =
+    mail@kjablonka.com
+    emoekabuoshomah@gmail.com
+
+# License Information
+license = MIT
+license_files =
+    LICENSE
+
+# Search tags
+classifiers =
+    Development Status :: 1 - Planning
+    Environment :: Console
+    Intended Audience :: Developers
+    License :: OSI Approved :: MIT License
+    Operating System :: OS Independent
+    Framework :: Pytest
+    Framework :: tox
+    Framework :: Sphinx
+    Programming Language :: Python
+    Programming Language :: Python :: 3.8
+    Programming Language :: Python :: 3.9
+    Programming Language :: Python :: 3.10
+    Programming Language :: Python :: 3.11
+    Programming Language :: Python :: 3 :: Only
+keywords =
+
+[options]
+install_requires =
+    pandas
+    rdkit
+    selfies
+    tqdm
+    typing_extensions
+    networkx
+    scipy
+    givemeconformer
+    pymatgen
+    frozendict
+    dask[distributed]
+    jsonlines
+    fire
+    ipython
+    morfeus
+    numpy
+    collections
+    functools
+    spyrmsd
+
+# Random options
+zip_safe = false
+include_package_data = True
+python_requires = >=3.8
+
+# Where is my code
+packages = find:
+package_dir =
+    = src
+
+[options.packages.find]
+where = src
+
+[options.extras_require]
+tests =
+    pytest
+    coverage
+docs =
+    sphinx
+    furo
+    sphinx-autodoc-typehints
+    sphinx_automodapi
+    sphinx_copybutton
+    sphinxcontrib-katex
+    sphinx-click
+symmetry =
+    givemeconformer @ git+https://github.com/kjappelbaum/givemeconformer.git
+    pymatgen
+export =
+    dask
+    selfies
+    fire
+    jsonlines
+
+
+[options.entry_points]
+console_scripts =
+    chemcaption = chemcaption.cli:main
+
+
+######################
+# Doc8 Configuration #
+# (doc8.ini)         #
+######################
+[doc8]
+max-line-length = 120
+
+##########################
+# Coverage Configuration #
+# (.coveragerc)          #
+##########################
+[coverage:run]
+branch = True
+source = chemcaption
+omit =
+    tests/*
+    docs/*
+
+[coverage:paths]
+source =
+    src/chemcaption
+    .tox/*/lib/python*/site-packages/chemcaption
+
+[coverage:report]
+show_missing = True
+exclude_lines =
+    pragma: no cover
+    raise NotImplementedError
+    if __name__ == "__main__":
+    if TYPE_CHECKING:
+    def __str__
+    def __repr__
+
+##########################
+# Darglint Configuration #
+##########################
+[darglint]
+docstring_style = google
+strictness = short
+
+#########################
+# Flake8 Configuration  #
+# (.flake8)             #
+#########################
+[flake8]
+ignore =
+    S301 # pickle
+    S403 # pickle
+    S404
+    S603
+    W503 # Line break before binary operator (flake8 is wrong)
+    E203  # whitespace before ':'
+exclude =
+    .tox,
+    .git,
+    __pycache__,
+    docs/source/conf.py,
+    build,
+    dist,
+    tests/fixtures/*,
+    *.pyc,
+    *.egg-info,
+    .cache,
+    .eggs,
+    data
+max-line-length = 120
+max-complexity = 20
+import-order-style = pycharm
+application-import-names =
+    chemcaption
+    tests
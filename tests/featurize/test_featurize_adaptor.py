<<<<<<< HEAD
# -*- coding: utf-8 -*-

"""Tests for chemcaption.featurize.adaptor subpackage."""

import numpy as np
import pytest

from chemcaption.featurize.adaptor import (
    HydrogenAcceptorCountAdaptor,
    HydrogenDonorCountAdaptor,
    MolecularMassAdaptor,
    MonoisotopicMolecularMassAdaptor,
    RotableBondCountAdaptor,
    StrictRotableBondCountAdaptor,
)
from tests.conftests import DISPATCH_MAP, PROPERTY_BANK, extract_molecule_properties

KIND = "selfies"
MOLECULE = DISPATCH_MAP[KIND]

# Implemented tests for adaptor-related classes.

__all__ = [
    "test_rdkit_adaptor_molar_mass_featurizer",
    "test_rdkit_adaptor_monoisotopic_molar_mass_featurizer",
    "test_rdkit_adaptor_num_hacceptor_featurizer",
    "test_rdkit_adaptor_num_hdonor_featurizer",
    "test_rdkit_adaptor_strict_num_rotable_bond_featurizer",
    "test_rdkit_adaptor_non_strict_num_rotable_bond_featurizer",
]


"""Test for molecular mass featurizer via higher-level RDKitAdaptor."""


@pytest.mark.parametrize(
    "test_input, expected",
    extract_molecule_properties(
        property_bank=PROPERTY_BANK, representation_name=KIND, property="molecular_mass"
    ),
)
def test_rdkit_adaptor_molar_mass_featurizer(test_input, expected):
    """Test RDKitAdaptor as MolecularMassFeaturizer."""
    featurizer = MolecularMassAdaptor()
    molecule = MOLECULE(test_input)

    results = featurizer.featurize(molecule)

    assert np.isclose(results, expected, atol=1.1).all()


"""Test for monoisotopic molecular mass featurizer via higher-level RDKitAdaptor."""


@pytest.mark.parametrize(
    "test_input, expected",
    extract_molecule_properties(
        property_bank=PROPERTY_BANK,
        representation_name=KIND,
        property="monoisotopic_molecular_mass",
    ),
)
def test_rdkit_adaptor_monoisotopic_molar_mass_featurizer(test_input, expected):
    """Test RDKitAdaptor as MonoisotopicMolecularMassAdaptor."""
    featurizer = MonoisotopicMolecularMassAdaptor()
    molecule = MOLECULE(test_input)

    results = featurizer.featurize(molecule)

    assert np.isclose(results, expected, atol=1.1).all()


"""Test for number of Hydrogen bond acceptors via higher-level RDKitAdaptor."""


@pytest.mark.parametrize(
    "test_input, expected",
    extract_molecule_properties(
        property_bank=PROPERTY_BANK,
        representation_name=KIND,
        property="num_hydrogen_bond_acceptors",
    ),
)
def test_rdkit_adaptor_num_hacceptor_featurizer(test_input, expected):
    """Test RDKitAdaptor as HAcceptorCountFeaturizer."""
    featurizer = HydrogenAcceptorCountAdaptor()
    molecule = MOLECULE(test_input)

    results = featurizer.featurize(molecule)

    assert np.equal(results, expected.astype(int)).all()


"""Test for number of Hydrogen bond donors via higher-level RDKitAdaptor."""


@pytest.mark.parametrize(
    "test_input, expected",
    extract_molecule_properties(
        property_bank=PROPERTY_BANK, representation_name=KIND, property="num_hydrogen_bond_donors"
    ),
)
def test_rdkit_adaptor_num_hdonor_featurizer(test_input, expected):
    """Test RDKitAdaptor as HDonorCountFeaturizer."""
    featurizer = HydrogenDonorCountAdaptor()
    molecule = MOLECULE(test_input)

    results = featurizer.featurize(molecule)

    assert np.equal(results, expected.astype(int)).all()


"""Test for number of rotatable bonds featurizer (strict) via higher-level RDKitAdaptor."""


@pytest.mark.parametrize(
    "test_input, expected",
    extract_molecule_properties(
        property_bank=PROPERTY_BANK, representation_name=KIND, property="num_rotable_bonds_strict"
    ),
)
def test_rdkit_adaptor_strict_num_rotable_bond_featurizer(test_input, expected):
    """Test RDKitAdaptor as NumRotableBondsFeaturizer (strict)."""
    featurizer = StrictRotableBondCountAdaptor()
    molecule = MOLECULE(test_input)

    results = featurizer.featurize(molecule)

    assert np.equal(results, expected.astype(int)).all()


"""Test for number of rotatable bonds featurizer (non-strict) via higher-level RDKitAdaptor."""


@pytest.mark.parametrize(
    "test_input, expected",
    extract_molecule_properties(
        property_bank=PROPERTY_BANK, representation_name=KIND, property="num_rotable_bonds"
    ),
)
def test_rdkit_adaptor_non_strict_num_rotable_bond_featurizer(test_input, expected):
    """Test RDKitAdaptor as NumRotableBondsFeaturizer (non-strict)."""
    featurizer = RotableBondCountAdaptor()
    molecule = MOLECULE(test_input)

    results = featurizer.featurize(molecule)

    assert np.equal(results, expected.astype(int)).all()
=======
# -*- coding: utf-8 -*-

"""Tests for chemcaption.featurize.adaptor subpackage."""

import numpy as np
import pytest

from chemcaption.featurize.adaptor import (
    ExactMolecularMassAdaptor,
    HydrogenAcceptorCountAdaptor,
    HydrogenDonorCountAdaptor,
    MolecularMassAdaptor,
    MonoisotopicMolecularMassAdaptor,
    RotableBondCountAdaptor,
    StrictRotableBondCountAdaptor,
    ValenceElectronCountAdaptor,
)
from tests.conftests import DISPATCH_MAP, PROPERTY_BANK, extract_molecule_properties

KIND = "selfies"
MOLECULE = DISPATCH_MAP[KIND]

# Implemented tests for adaptor-related classes.

__all__ = [
    "test_rdkit_adaptor_molar_mass_featurizer",
    "test_rdkit_adaptor_exact_molar_mass_featurizer",
    "test_rdkit_adaptor_monoisotopic_molar_mass_featurizer",
    "test_rdkit_adaptor_num_hacceptor_featurizer",
    "test_rdkit_adaptor_num_hdonor_featurizer",
    "test_rdkit_adaptor_strict_num_rotable_bond_featurizer",
    "test_rdkit_adaptor_non_strict_num_rotable_bond_featurizer",
    "test_rdkit_adaptor_valence_electron_count_featurizer",
]


"""Test for molecular mass featurizer via higher-level RDKitAdaptor."""


@pytest.mark.parametrize(
    "test_input, expected",
    extract_molecule_properties(
        property_bank=PROPERTY_BANK, representation_name=KIND, property="molecular_mass"
    ),
)
def test_rdkit_adaptor_molar_mass_featurizer(test_input, expected):
    """Test RDKitAdaptor as MolecularMassFeaturizer."""
    featurizer = MolecularMassAdaptor()
    molecule = MOLECULE(test_input)

    results = featurizer.featurize(molecule)

    assert np.isclose(results, expected, atol=1.1).all()


"""Test for exact molecular mass featurizer via higher-level RDKitAdaptor."""


@pytest.mark.parametrize(
    "test_input, expected",
    extract_molecule_properties(
        property_bank=PROPERTY_BANK, representation_name=KIND, property="exact_molecular_mass"
    ),
)
def test_rdkit_adaptor_exact_molar_mass_featurizer(test_input, expected):
    """Test RDKitAdaptor as ExactMolecularMassAdaptor."""
    featurizer = ExactMolecularMassAdaptor()
    molecule = MOLECULE(test_input)

    results = featurizer.featurize(molecule)

    assert np.isclose(results, expected, atol=1.1).all()


"""Test for monoisotopic molecular mass featurizer via higher-level RDKitAdaptor."""


@pytest.mark.parametrize(
    "test_input, expected",
    extract_molecule_properties(
        property_bank=PROPERTY_BANK,
        representation_name=KIND,
        property="monoisotopic_molecular_mass",
    ),
)
def test_rdkit_adaptor_monoisotopic_molar_mass_featurizer(test_input, expected):
    """Test RDKitAdaptor as MonoisotopicMolecularMassAdaptor."""
    featurizer = MonoisotopicMolecularMassAdaptor()
    molecule = MOLECULE(test_input)

    results = featurizer.featurize(molecule)

    assert np.isclose(results, expected, atol=1.1).all()


"""Test for number of Hydrogen bond acceptors via higher-level RDKitAdaptor."""


@pytest.mark.parametrize(
    "test_input, expected",
    extract_molecule_properties(
        property_bank=PROPERTY_BANK,
        representation_name=KIND,
        property="num_hydrogen_bond_acceptors",
    ),
)
def test_rdkit_adaptor_num_hacceptor_featurizer(test_input, expected):
    """Test RDKitAdaptor as HAcceptorCountFeaturizer."""
    featurizer = HydrogenAcceptorCountAdaptor()
    molecule = MOLECULE(test_input)

    results = featurizer.featurize(molecule)

    assert np.equal(results, expected.astype(int)).all()


"""Test for number of Hydrogen bond donors via higher-level RDKitAdaptor."""


@pytest.mark.parametrize(
    "test_input, expected",
    extract_molecule_properties(
        property_bank=PROPERTY_BANK, representation_name=KIND, property="num_hydrogen_bond_donors"
    ),
)
def test_rdkit_adaptor_num_hdonor_featurizer(test_input, expected):
    """Test RDKitAdaptor as HDonorCountFeaturizer."""
    featurizer = HydrogenDonorCountAdaptor()
    molecule = MOLECULE(test_input)

    results = featurizer.featurize(molecule)

    assert np.equal(results, expected.astype(int)).all()


"""Test for number of rotatable bonds featurizer (strict) via higher-level RDKitAdaptor."""


@pytest.mark.parametrize(
    "test_input, expected",
    extract_molecule_properties(
        property_bank=PROPERTY_BANK, representation_name=KIND, property="num_rotable_bonds_strict"
    ),
)
def test_rdkit_adaptor_strict_num_rotable_bond_featurizer(test_input, expected):
    """Test RDKitAdaptor as NumRotableBondsFeaturizer (strict)."""
    featurizer = StrictRotableBondCountAdaptor()
    molecule = MOLECULE(test_input)

    results = featurizer.featurize(molecule)

    assert np.equal(results, expected.astype(int)).all()


"""Test for number of rotatable bonds featurizer (non-strict) via higher-level RDKitAdaptor."""


@pytest.mark.parametrize(
    "test_input, expected",
    extract_molecule_properties(
        property_bank=PROPERTY_BANK, representation_name=KIND, property="num_rotable_bonds"
    ),
)
def test_rdkit_adaptor_non_strict_num_rotable_bond_featurizer(test_input, expected):
    """Test RDKitAdaptor as NumRotableBondsFeaturizer (non-strict)."""
    featurizer = RotableBondCountAdaptor()
    molecule = MOLECULE(test_input)

    results = featurizer.featurize(molecule)

    assert np.equal(results, expected.astype(int)).all()


"""Test for number of valence electrons featurizer via higher-level RDKitAdaptor."""


@pytest.mark.parametrize(
    "test_input, expected",
    extract_molecule_properties(
        property_bank=PROPERTY_BANK, representation_name=KIND, property="num_valence_electrons"
    ),
)
def test_rdkit_adaptor_valence_electron_count_featurizer(test_input, expected):
    """Test RDKitAdaptor as ValenceElectronCountFeaturizer (non-strict)."""
    featurizer = ValenceElectronCountAdaptor()
    molecule = MOLECULE(test_input)

    results = featurizer.featurize(molecule)

    assert np.equal(results, expected.astype(int)).all()
>>>>>>> 83ad9e0b
<|MERGE_RESOLUTION|>--- conflicted
+++ resolved
@@ -1,4 +1,3 @@
-<<<<<<< HEAD
 # -*- coding: utf-8 -*-
 
 """Tests for chemcaption.featurize.adaptor subpackage."""
@@ -7,156 +6,6 @@
 import pytest
 
 from chemcaption.featurize.adaptor import (
-    HydrogenAcceptorCountAdaptor,
-    HydrogenDonorCountAdaptor,
-    MolecularMassAdaptor,
-    MonoisotopicMolecularMassAdaptor,
-    RotableBondCountAdaptor,
-    StrictRotableBondCountAdaptor,
-)
-from tests.conftests import DISPATCH_MAP, PROPERTY_BANK, extract_molecule_properties
-
-KIND = "selfies"
-MOLECULE = DISPATCH_MAP[KIND]
-
-# Implemented tests for adaptor-related classes.
-
-__all__ = [
-    "test_rdkit_adaptor_molar_mass_featurizer",
-    "test_rdkit_adaptor_monoisotopic_molar_mass_featurizer",
-    "test_rdkit_adaptor_num_hacceptor_featurizer",
-    "test_rdkit_adaptor_num_hdonor_featurizer",
-    "test_rdkit_adaptor_strict_num_rotable_bond_featurizer",
-    "test_rdkit_adaptor_non_strict_num_rotable_bond_featurizer",
-]
-
-
-"""Test for molecular mass featurizer via higher-level RDKitAdaptor."""
-
-
-@pytest.mark.parametrize(
-    "test_input, expected",
-    extract_molecule_properties(
-        property_bank=PROPERTY_BANK, representation_name=KIND, property="molecular_mass"
-    ),
-)
-def test_rdkit_adaptor_molar_mass_featurizer(test_input, expected):
-    """Test RDKitAdaptor as MolecularMassFeaturizer."""
-    featurizer = MolecularMassAdaptor()
-    molecule = MOLECULE(test_input)
-
-    results = featurizer.featurize(molecule)
-
-    assert np.isclose(results, expected, atol=1.1).all()
-
-
-"""Test for monoisotopic molecular mass featurizer via higher-level RDKitAdaptor."""
-
-
-@pytest.mark.parametrize(
-    "test_input, expected",
-    extract_molecule_properties(
-        property_bank=PROPERTY_BANK,
-        representation_name=KIND,
-        property="monoisotopic_molecular_mass",
-    ),
-)
-def test_rdkit_adaptor_monoisotopic_molar_mass_featurizer(test_input, expected):
-    """Test RDKitAdaptor as MonoisotopicMolecularMassAdaptor."""
-    featurizer = MonoisotopicMolecularMassAdaptor()
-    molecule = MOLECULE(test_input)
-
-    results = featurizer.featurize(molecule)
-
-    assert np.isclose(results, expected, atol=1.1).all()
-
-
-"""Test for number of Hydrogen bond acceptors via higher-level RDKitAdaptor."""
-
-
-@pytest.mark.parametrize(
-    "test_input, expected",
-    extract_molecule_properties(
-        property_bank=PROPERTY_BANK,
-        representation_name=KIND,
-        property="num_hydrogen_bond_acceptors",
-    ),
-)
-def test_rdkit_adaptor_num_hacceptor_featurizer(test_input, expected):
-    """Test RDKitAdaptor as HAcceptorCountFeaturizer."""
-    featurizer = HydrogenAcceptorCountAdaptor()
-    molecule = MOLECULE(test_input)
-
-    results = featurizer.featurize(molecule)
-
-    assert np.equal(results, expected.astype(int)).all()
-
-
-"""Test for number of Hydrogen bond donors via higher-level RDKitAdaptor."""
-
-
-@pytest.mark.parametrize(
-    "test_input, expected",
-    extract_molecule_properties(
-        property_bank=PROPERTY_BANK, representation_name=KIND, property="num_hydrogen_bond_donors"
-    ),
-)
-def test_rdkit_adaptor_num_hdonor_featurizer(test_input, expected):
-    """Test RDKitAdaptor as HDonorCountFeaturizer."""
-    featurizer = HydrogenDonorCountAdaptor()
-    molecule = MOLECULE(test_input)
-
-    results = featurizer.featurize(molecule)
-
-    assert np.equal(results, expected.astype(int)).all()
-
-
-"""Test for number of rotatable bonds featurizer (strict) via higher-level RDKitAdaptor."""
-
-
-@pytest.mark.parametrize(
-    "test_input, expected",
-    extract_molecule_properties(
-        property_bank=PROPERTY_BANK, representation_name=KIND, property="num_rotable_bonds_strict"
-    ),
-)
-def test_rdkit_adaptor_strict_num_rotable_bond_featurizer(test_input, expected):
-    """Test RDKitAdaptor as NumRotableBondsFeaturizer (strict)."""
-    featurizer = StrictRotableBondCountAdaptor()
-    molecule = MOLECULE(test_input)
-
-    results = featurizer.featurize(molecule)
-
-    assert np.equal(results, expected.astype(int)).all()
-
-
-"""Test for number of rotatable bonds featurizer (non-strict) via higher-level RDKitAdaptor."""
-
-
-@pytest.mark.parametrize(
-    "test_input, expected",
-    extract_molecule_properties(
-        property_bank=PROPERTY_BANK, representation_name=KIND, property="num_rotable_bonds"
-    ),
-)
-def test_rdkit_adaptor_non_strict_num_rotable_bond_featurizer(test_input, expected):
-    """Test RDKitAdaptor as NumRotableBondsFeaturizer (non-strict)."""
-    featurizer = RotableBondCountAdaptor()
-    molecule = MOLECULE(test_input)
-
-    results = featurizer.featurize(molecule)
-
-    assert np.equal(results, expected.astype(int)).all()
-=======
-# -*- coding: utf-8 -*-
-
-"""Tests for chemcaption.featurize.adaptor subpackage."""
-
-import numpy as np
-import pytest
-
-from chemcaption.featurize.adaptor import (
-    ExactMolecularMassAdaptor,
     HydrogenAcceptorCountAdaptor,
     HydrogenDonorCountAdaptor,
     MolecularMassAdaptor,
@@ -174,7 +23,6 @@
 
 __all__ = [
     "test_rdkit_adaptor_molar_mass_featurizer",
-    "test_rdkit_adaptor_exact_molar_mass_featurizer",
     "test_rdkit_adaptor_monoisotopic_molar_mass_featurizer",
     "test_rdkit_adaptor_num_hacceptor_featurizer",
     "test_rdkit_adaptor_num_hdonor_featurizer",
@@ -196,25 +44,6 @@
 def test_rdkit_adaptor_molar_mass_featurizer(test_input, expected):
     """Test RDKitAdaptor as MolecularMassFeaturizer."""
     featurizer = MolecularMassAdaptor()
-    molecule = MOLECULE(test_input)
-
-    results = featurizer.featurize(molecule)
-
-    assert np.isclose(results, expected, atol=1.1).all()
-
-
-"""Test for exact molecular mass featurizer via higher-level RDKitAdaptor."""
-
-
-@pytest.mark.parametrize(
-    "test_input, expected",
-    extract_molecule_properties(
-        property_bank=PROPERTY_BANK, representation_name=KIND, property="exact_molecular_mass"
-    ),
-)
-def test_rdkit_adaptor_exact_molar_mass_featurizer(test_input, expected):
-    """Test RDKitAdaptor as ExactMolecularMassAdaptor."""
-    featurizer = ExactMolecularMassAdaptor()
     molecule = MOLECULE(test_input)
 
     results = featurizer.featurize(molecule)
@@ -337,5 +166,4 @@
 
     results = featurizer.featurize(molecule)
 
-    assert np.equal(results, expected.astype(int)).all()
->>>>>>> 83ad9e0b
+    assert np.equal(results, expected.astype(int)).all()
--- conflicted
+++ resolved
@@ -82,11 +82,7 @@
 
     results = featurizer.featurize(molecule)
 
-<<<<<<< HEAD
-    assert results == expected.astype(int)
-=======
     assert np.equal(results, expected.astype(int)).all()
->>>>>>> c51bef61
 
 
 """Test for number of rotatable bonds featurizer (strict) via higher-level RDKitAdaptor."""

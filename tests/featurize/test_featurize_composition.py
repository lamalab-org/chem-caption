# -*- coding: utf-8 -*-

"""Tests for chemcaption.featurize.composition."""

import numpy as np
import pytest

from chemcaption.featurize.composition import (
    AtomCountFeaturizer,
    DegreeOfUnsaturationFeaturizer,
    ElementCountFeaturizer,
    ElementCountProportionFeaturizer,
    ElementMassFeaturizer,
    ElementMassProportionFeaturizer,
    MolecularFormularFeaturizer,
    MolecularMassFeaturizer,
    MonoisotopicMolecularMassFeaturizer
)
from chemcaption.molecules import InChIMolecule, SELFIESMolecule, SMILESMolecule
from tests.conftests import DISPATCH_MAP, PROPERTY_BANK, extract_molecule_properties

KIND = "selfies"
MOLECULE = DISPATCH_MAP[KIND]

# Element mass-related presets
PRESET = ["carbon", "hydrogen", "oxygen", "nitrogen", "phosphorus"]

# Implemented tests for composition-related featurizers.

__all__ = [
    "test_molecular_formular_featurizer",
    "test_molar_mass_featurizer",
<<<<<<< HEAD
    "test_element_mass_featurizer",
    "test_element_mass_proportion_featurizer",
    "test_element_atom_count_featurizer",
    "test_element_atom_count_proportion_featurizer",
=======
    "test_monoisotopic_molar_mass_featurizer",
    "test_mass_featurizer",
    "test_mass_proportion_featurizer",
>>>>>>> c13175d2
    "test_atom_count_featurizer",
    "test_get_degree_of_unsaturation_for_mol",
    "test_degree_of_unsaturation_featurizer",
]


"""Test for molecular formular featurizer."""


@pytest.mark.parametrize(
    "test_input, expected",
    extract_molecule_properties(
        property_bank=PROPERTY_BANK,
        representation_name=KIND,
        property="molecular_formular",
    ),
)
def test_molecular_formular_featurizer(test_input, expected):
    """Test MolecularFormularFeaturizer."""
    featurizer = MolecularFormularFeaturizer()
    molecule = MOLECULE(test_input)

    results = featurizer.featurize(molecule)

    assert np.equal(results, expected).all()


"""Test for molecular mass featurizer."""


@pytest.mark.parametrize(
    "test_input, expected",
    extract_molecule_properties(
        property_bank=PROPERTY_BANK, representation_name=KIND, property="molecular_mass"
    ),
)
def test_molar_mass_featurizer(test_input, expected):
    """Test MolecularMassFeaturizer."""
    featurizer = MolecularMassFeaturizer()
    molecule = MOLECULE(test_input)

    results = featurizer.featurize(molecule)

    assert np.isclose(results, expected, atol=1.1).all()


"""Test for monoisotopic molecular mass featurizer."""


@pytest.mark.parametrize(
    "test_input, expected",
    extract_molecule_properties(
        property_bank=PROPERTY_BANK, representation_name=KIND, property="monoisotopic_molecular_mass"
    ),
)
def test_monoisotopic_molar_mass_featurizer(test_input, expected):
    """Test MonoisotopicMolecularMassFeaturizer."""
    featurizer = MonoisotopicMolecularMassFeaturizer()
    molecule = MOLECULE(test_input)

    results = featurizer.featurize(molecule)

    assert np.isclose(results, expected, atol=1.1).all()


"""Test for element mass contribution featurizer."""


@pytest.mark.parametrize(
    "test_input, expected",
    extract_molecule_properties(
        property_bank=PROPERTY_BANK,
        representation_name=KIND,
        property=list(map(lambda x: x + "_mass", PRESET)),
    ),
)
def test_element_mass_featurizer(test_input, expected):
    """Test ElementMassFeaturizer."""
    featurizer = ElementMassFeaturizer(preset=PRESET)
    molecule = MOLECULE(test_input)

    results = featurizer.featurize(molecule)

    assert np.isclose(results, expected).all()


"""Test for element mass ratio of contribution featurizer."""


@pytest.mark.parametrize(
    "test_input, expected",
    extract_molecule_properties(
        property_bank=PROPERTY_BANK,
        representation_name=KIND,
        property=list(map(lambda x: x + "_mass_ratio", PRESET)),
    ),
)
def test_element_mass_proportion_featurizer(test_input, expected):
    """Test ElementMassProportionFeaturizer."""
    featurizer = ElementMassProportionFeaturizer(preset=PRESET)
    molecule = MOLECULE(test_input)

    results = featurizer.featurize(molecule)

    assert np.isclose(results, expected).all()


"""Test for element atom count contribution featurizer."""


@pytest.mark.parametrize(
    "test_input, expected",
    extract_molecule_properties(
        property_bank=PROPERTY_BANK,
        representation_name=KIND,
        property=list(map(lambda x: "num_" + x + "_atoms", PRESET)),
    ),
)
def test_element_atom_count_featurizer(test_input, expected):
    """Test ElementCountFeaturizer."""
    featurizer = ElementCountFeaturizer(preset=PRESET)
    molecule = MOLECULE(test_input)

    results = featurizer.featurize(molecule)

    assert np.equal(results, expected).all()


"""Test for element atom count ratio contribution featurizer."""


@pytest.mark.parametrize(
    "test_input, expected",
    extract_molecule_properties(
        property_bank=PROPERTY_BANK,
        representation_name=KIND,
        property=list(map(lambda x: x + "_atom_ratio", PRESET)),
    ),
)
def test_element_atom_count_proportion_featurizer(test_input, expected):
    """Test ElementCountProportionFeaturizer."""
    featurizer = ElementCountProportionFeaturizer(preset=PRESET)
    molecule = MOLECULE(test_input)

    results = featurizer.featurize(molecule)

    assert np.isclose(results, expected).all()


"""Test for molecular atom count featurizer."""


@pytest.mark.parametrize(
    "test_input, expected",
    extract_molecule_properties(
        property_bank=PROPERTY_BANK,
        representation_name=KIND,
        property="num_atoms",
    ),
)
def test_atom_count_featurizer(test_input, expected):
    """Test AtomCountFeaturizer."""
    featurizer = AtomCountFeaturizer()
    molecule = MOLECULE(test_input)

    results = featurizer.featurize(molecule)

    assert np.equal(results, expected).all()


"""Test for unsaturation degree featurizer."""


def test_get_degree_of_unsaturation_for_mol():
    """Make sure the degree of unsaturation is calculated correctly.

    See some examples here
    https://www.masterorganicchemistry.com/2016/08/26/degrees-of-unsaturation-index-of-hydrogen-deficiency/
    """
    featurizer = DegreeOfUnsaturationFeaturizer()
    mol = SMILESMolecule("c1ccccc1")
    assert featurizer._get_degree_of_unsaturation_for_mol(mol) == 4

    # # dewar benzene
    mol = InChIMolecule("InChI=1S/C6H6/c1-2-6-4-3-5(1)6/h1-6H")
    assert featurizer._get_degree_of_unsaturation_for_mol(mol) == 4

    # hexane
    mol = SMILESMolecule("CCCCCC")
    assert featurizer._get_degree_of_unsaturation_for_mol(mol) == 0

    # cocaine
    mol = SMILESMolecule("CN1C2CCC1C(C(C2)OC(=O)C3=CC=CC=C3)C(=O)OC")
    assert featurizer._get_degree_of_unsaturation_for_mol(mol) == 8

    # thc
    mol = SMILESMolecule("CCCCCc1cc(c2c(c1)OC([C@H]3[C@H]2C=C(CC3)C)(C)C)O")
    assert featurizer._get_degree_of_unsaturation_for_mol(mol) == 7


def test_degree_of_unsaturation_featurizer():
    """Test degree of unsaturation featurizer."""
    featurizer = DegreeOfUnsaturationFeaturizer()
    results = featurizer.featurize(SMILESMolecule(representation_string="c1ccccc1"))
    assert results == np.array([4.0])

    results = featurizer.featurize(
        SMILESMolecule(representation_string="CN1C2CCC1C(C(C2)OC(=O)C3=CC=CC=C3)C(=O)OC")
    )
    assert results == np.array([8.0])<|MERGE_RESOLUTION|>--- conflicted
+++ resolved
@@ -30,16 +30,11 @@
 __all__ = [
     "test_molecular_formular_featurizer",
     "test_molar_mass_featurizer",
-<<<<<<< HEAD
     "test_element_mass_featurizer",
     "test_element_mass_proportion_featurizer",
     "test_element_atom_count_featurizer",
     "test_element_atom_count_proportion_featurizer",
-=======
     "test_monoisotopic_molar_mass_featurizer",
-    "test_mass_featurizer",
-    "test_mass_proportion_featurizer",
->>>>>>> c13175d2
     "test_atom_count_featurizer",
     "test_get_degree_of_unsaturation_for_mol",
     "test_degree_of_unsaturation_featurizer",

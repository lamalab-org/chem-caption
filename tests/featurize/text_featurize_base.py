--- conflicted
+++ resolved
@@ -26,10 +26,5 @@
     assert len(results[0]) == 2
     assert len(results[0]) == len(featurizer.feature_labels())
 
-<<<<<<< HEAD
-    text = featurizer.text_featurize(smiles)
-    assert len(text) == len(featurizer.featurizers)
-=======
     text = featurizer.text_featurize(pos_key="noun", molecule=smiles)
-    assert len(text)
->>>>>>> 70e32afd
+    assert len(text) == len(featurizer.featurizers)
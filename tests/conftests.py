--- conflicted
+++ resolved
@@ -1,259 +1,242 @@
-# -*- coding: utf-8 -*-
-
-"""Global requirements for modular testing."""
-
-import os
-from random import random
-from typing import List, Tuple, Union
-
-import numpy as np
-import pandas as pd
-from rdkit import Chem
-from selfies import encoder
-
-from chemcaption.featurize.text_utils import QA_TEMPLATES, TEXT_TEMPLATES, inspect_info
-from chemcaption.molecules import DISPATCH_MAP, Molecule
-<<<<<<< HEAD
-=======
-
-# Implemented utilities for testing
-
-__all__ = [
-    "extract_molecule_properties",
-    "batch_molecule_properties",
-    "extract_representation_strings",
-    "convert_molecule",
-    "extract_info",
-    "fill_template",
-    "generate_prompt_test_data",
-]
->>>>>>> 9b29c865
-
-# Implemented utilities for testing
-
-__all__ = [
-    "PROPERTY_BANK",
-    "FULL_PROPERTY_BANK",
-    "extract_molecule_properties",
-    "batch_molecule_properties",
-    "extract_representation_strings",
-    "convert_molecule",
-    "extract_info",
-    "fill_template",
-    "generate_prompt_test_data",
-]
-
-
-"""Test data."""
-
-PACKAGE_NAME = "chem-caption"
-BASE_DIR = os.path.join(os.getcwd().split(PACKAGE_NAME)[0], PACKAGE_NAME)
-
-# Sources of truth
-PROPERTY_BANK = pd.read_csv(
-    os.path.join(BASE_DIR, "tests", "data", "pubchem_response.csv")
-).drop_duplicates()
-
-<<<<<<< HEAD
-FULL_PROPERTY_BANK = pd.read_csv(
-    os.path.join(BASE_DIR, "tests", "data", "merged_pubchem_response.csv")
-).drop_duplicates()
-
-=======
->>>>>>> 9b29c865
-
-"""Utility functions."""
-
-
-def extract_molecule_properties(
-    property_bank: pd.DataFrame,
-    representation_name: str = "smiles",
-    property: Union[List[str], str] = "molar_mass",
-) -> List[Tuple[str, np.array]]:
-    """Extract SMILES string and the value of `property`.
-
-    Args:
-        property_bank (pd.DataFrame): Dataframe containing molecular properties.
-        representation_name (str): Name of molecular representation system.
-        property (Union[List[str], str]): Properties of interest. Must be a feature(s) in `property_bank`.
-
-    Returns:
-        properties (List[Tuple[str, np.array]]): List of (molecular_string, property value) tuples.
-    """
-    representation_name = representation_name.lower()
-    property = [property] if not isinstance(property, list) else property
-
-    property_bank = property_bank.dropna(axis=0, how="any", subset=[representation_name] + property)
-
-    string_list, property_list = (
-        property_bank[representation_name].values.tolist(),
-        property_bank[property].values,
-    )
-
-    properties = [(k, v) for k, v in zip(string_list, property_list)]
-
-    return properties
-
-
-def batch_molecule_properties(
-    property_bank: pd.DataFrame,
-    representation_name: str = "smiles",
-    property: Union[List[str], str] = "molar_mass",
-    batch_size: int = 2,
-) -> List[List[Tuple[str, np.array]]]:
-    """Batch extracted SMILES strings and `property` values. Especially useful for `Comparator` testing.
-
-    Args:
-        property_bank (pd.DataFrame): Dataframe containing molecular properties.
-        representation_name (str): Name of molecular representation system.
-        property (Union[List[str], str]): Properties of interest. Must be a feature(s) in `property_bank`.
-        batch_size (int): Number of times to batch extracted properties. Defaults to `2`.
-
-    Returns:
-        properties (List[List[Tuple[str, np.array]]]): List containing multiple (molecular_string, property value) tuples.
-    """
-    results = extract_molecule_properties(
-        property_bank=property_bank,
-        representation_name=representation_name,
-        property=property,
-    )
-
-    properties = [sorted(results, key=lambda x: random()) for _ in range(batch_size)]
-
-    properties = [k for k in zip(*properties)]
-
-    return properties
-
-
-def extract_representation_strings(
-    molecular_bank: pd.DataFrame,
-    in_: str = "smiles",
-    out_: str = "selfies",
-) -> List[Tuple[str, str]]:
-    """Extract molecule representation strings from data bank.
-
-    Args:
-        molecular_bank (pd.DataFrame): Dataframe containing molecular information.
-        in_ (str): Input representation type.
-        out_ (str): Output representation type.
-
-    Returns:
-        input_output (List[Tuple[str, str]): List of (in_, out_) tuples.
-    """
-    in_, out_ = in_.lower(), out_.lower()
-
-    molecular_bank = molecular_bank.dropna(axis=0, how="any", subset=[in_, out_])
-    in_list, out_list = molecular_bank[in_].tolist(), molecular_bank[out_].tolist()
-    input_output = [(k, v) for k, v in zip(in_list, out_list)]
-    return input_output
-
-
-def convert_molecule(molecule: Molecule, to_kind: str = "smiles") -> Molecule:
-    """Convert molecules between representational systems.
-
-    Args:
-        molecule (Union[InChIMolecule, SELFIESMolecule, SMILESMolecule]): Molecular representation instance.
-        to_kind (str): Target molecular representation system.
-
-    Returns:
-        Union[InChIMolecule, SELFIESMolecule, SMILESMolecule]: New molecular representation instance in `to_kind`
-            representation system.
-    """
-    to_kind = to_kind.lower()
-
-    if to_kind == "inchi":
-        representation_string = Chem.MolToInchi(molecule.rdkit_mol)
-    elif to_kind == "smiles":
-        representation_string = Chem.MolToSmiles(molecule.rdkit_mol)
-    elif to_kind == "selfies":
-        representation_string = encoder(Chem.MolToSmiles(molecule.rdkit_mol))
-    else:
-        raise ValueError(f"Invalid representation system: {to_kind}.")
-    return DISPATCH_MAP[to_kind](representation_string)
-
-
-def extract_info(
-    property_bank: pd.DataFrame,
-    representation_name: str,
-    property: Union[str, List[str]],
-) -> List[dict]:
-    """
-    Extract molecular information and structure as list of dictionaries.
-
-    Args:
-        property_bank (pd.DataFrame): Dataframe containing molecular properties.
-        representation_name (str): Name of molecular representation system.
-        property (Union[List[str], str]): Properties of interest. Must be a feature(s) in `property_bank`.
-
-    Returns:
-        properties (List[dict]): List of (molecular_string, property value) tuples.
-    """
-    results = extract_molecule_properties(
-        property_bank=property_bank, representation_name=representation_name, property=property
-    )
-
-    if isinstance(property, (list, tuple)):
-        num_features = len(property)
-    else:
-        num_features = 1
-        property = [property]
-
-    results = [
-        dict(
-            PROPERTY_NAME=property,
-            PROPERTY_VALUE=v.reshape(
-                num_features,
-            ).tolist(),
-            REPR_SYSTEM=representation_name,
-            REPR_STRING=k,
-            PRECISION=4,
-            PRECISION_TYPE="decimal",
-        )
-        for (k, v) in results
-    ]
-    return results
-
-
-def fill_template(template: str, bank: List[dict]) -> List[str]:
-    """
-    Format template and return formatted result.
-
-    Args:
-        template (str): Template to format.
-        bank (List[dict]): List of dictionaries containing molecular information.
-
-    Returns:
-        results (List[str]): List of formatted templates for each dictionary of molecular information.
-    """
-    results = [template.format(**inspect_info(info)) for info in bank]
-    return results
-
-
-def generate_prompt_test_data(
-    property_bank: pd.DataFrame,
-    representation_name: str,
-    property: Union[str, List[str]],
-    key: str = "single",
-) -> List[Tuple[dict, str, str]]:
-    """
-    Generate prompt-related inputs and outputs for testing.
-
-    Args:
-        property_bank (pd.DataFrame): Dataframe containing molecular properties.
-        representation_name (str): Name of molecular representation system.
-        property (Union[List[str], str]): Properties of interest. Must be a feature(s) in `property_bank`.
-        key (str): Cardinality of molecular features.
-
-    Returns:
-        results (List[Tuple[dict, str, str]]): List of (molecular_string, property value) tuples.
-    """
-    bank = extract_info(property_bank, representation_name, property)
-    templates = (
-        QA_TEMPLATES["single"] + TEXT_TEMPLATES["single"]
-        if key == "single"
-        else QA_TEMPLATES["multiple"] + TEXT_TEMPLATES["multiple"]
-    )
-
-    results = [(mol, t, t.format(**inspect_info(mol))) for mol in bank for t in templates]
-
-    return results
+# -*- coding: utf-8 -*-
+
+"""Global requirements for modular testing."""
+
+import os
+from random import random
+from typing import List, Tuple, Union
+
+import numpy as np
+import pandas as pd
+from rdkit import Chem
+from selfies import encoder
+
+from chemcaption.featurize.text_utils import QA_TEMPLATES, TEXT_TEMPLATES, inspect_info
+from chemcaption.molecules import DISPATCH_MAP, Molecule
+
+
+# Implemented utilities for testing
+
+__all__ = [
+    "PROPERTY_BANK",
+    "FULL_PROPERTY_BANK",
+    "extract_molecule_properties",
+    "batch_molecule_properties",
+    "extract_representation_strings",
+    "convert_molecule",
+    "extract_info",
+    "fill_template",
+    "generate_prompt_test_data",
+]
+
+
+"""Test data."""
+
+PACKAGE_NAME = "chem-caption"
+BASE_DIR = os.path.join(os.getcwd().split(PACKAGE_NAME)[0], PACKAGE_NAME)
+
+# Sources of truth
+PROPERTY_BANK = pd.read_csv(
+    os.path.join(BASE_DIR, "tests", "data", "pubchem_response.csv")
+).drop_duplicates()
+
+FULL_PROPERTY_BANK = pd.read_csv(
+    os.path.join(BASE_DIR, "tests", "data", "merged_pubchem_response.csv")
+).drop_duplicates()
+
+
+"""Utility functions."""
+
+
+def extract_molecule_properties(
+    property_bank: pd.DataFrame,
+    representation_name: str = "smiles",
+    property: Union[List[str], str] = "molar_mass",
+) -> List[Tuple[str, np.array]]:
+    """Extract SMILES string and the value of `property`.
+
+    Args:
+        property_bank (pd.DataFrame): Dataframe containing molecular properties.
+        representation_name (str): Name of molecular representation system.
+        property (Union[List[str], str]): Properties of interest. Must be a feature(s) in `property_bank`.
+
+    Returns:
+        properties (List[Tuple[str, np.array]]): List of (molecular_string, property value) tuples.
+    """
+    representation_name = representation_name.lower()
+    property = [property] if not isinstance(property, list) else property
+
+    property_bank = property_bank.dropna(axis=0, how="any", subset=[representation_name] + property)
+
+    string_list, property_list = (
+        property_bank[representation_name].values.tolist(),
+        property_bank[property].values,
+    )
+
+    properties = [(k, v) for k, v in zip(string_list, property_list)]
+
+    return properties
+
+
+def batch_molecule_properties(
+    property_bank: pd.DataFrame,
+    representation_name: str = "smiles",
+    property: Union[List[str], str] = "molar_mass",
+    batch_size: int = 2,
+) -> List[List[Tuple[str, np.array]]]:
+    """Batch extracted SMILES strings and `property` values. Especially useful for `Comparator` testing.
+
+    Args:
+        property_bank (pd.DataFrame): Dataframe containing molecular properties.
+        representation_name (str): Name of molecular representation system.
+        property (Union[List[str], str]): Properties of interest. Must be a feature(s) in `property_bank`.
+        batch_size (int): Number of times to batch extracted properties. Defaults to `2`.
+
+    Returns:
+        properties (List[List[Tuple[str, np.array]]]): List containing multiple (molecular_string, property value) tuples.
+    """
+    results = extract_molecule_properties(
+        property_bank=property_bank,
+        representation_name=representation_name,
+        property=property,
+    )
+
+    properties = [sorted(results, key=lambda x: random()) for _ in range(batch_size)]
+
+    properties = [k for k in zip(*properties)]
+
+    return properties
+
+
+def extract_representation_strings(
+    molecular_bank: pd.DataFrame,
+    in_: str = "smiles",
+    out_: str = "selfies",
+) -> List[Tuple[str, str]]:
+    """Extract molecule representation strings from data bank.
+
+    Args:
+        molecular_bank (pd.DataFrame): Dataframe containing molecular information.
+        in_ (str): Input representation type.
+        out_ (str): Output representation type.
+
+    Returns:
+        input_output (List[Tuple[str, str]): List of (in_, out_) tuples.
+    """
+    in_, out_ = in_.lower(), out_.lower()
+
+    molecular_bank = molecular_bank.dropna(axis=0, how="any", subset=[in_, out_])
+    in_list, out_list = molecular_bank[in_].tolist(), molecular_bank[out_].tolist()
+    input_output = [(k, v) for k, v in zip(in_list, out_list)]
+    return input_output
+
+
+def convert_molecule(molecule: Molecule, to_kind: str = "smiles") -> Molecule:
+    """Convert molecules between representational systems.
+
+    Args:
+        molecule (Union[InChIMolecule, SELFIESMolecule, SMILESMolecule]): Molecular representation instance.
+        to_kind (str): Target molecular representation system.
+
+    Returns:
+        Union[InChIMolecule, SELFIESMolecule, SMILESMolecule]: New molecular representation instance in `to_kind`
+            representation system.
+    """
+    to_kind = to_kind.lower()
+
+    if to_kind == "inchi":
+        representation_string = Chem.MolToInchi(molecule.rdkit_mol)
+    elif to_kind == "smiles":
+        representation_string = Chem.MolToSmiles(molecule.rdkit_mol)
+    elif to_kind == "selfies":
+        representation_string = encoder(Chem.MolToSmiles(molecule.rdkit_mol))
+    else:
+        raise ValueError(f"Invalid representation system: {to_kind}.")
+    return DISPATCH_MAP[to_kind](representation_string)
+
+
+def extract_info(
+    property_bank: pd.DataFrame,
+    representation_name: str,
+    property: Union[str, List[str]],
+) -> List[dict]:
+    """
+    Extract molecular information and structure as list of dictionaries.
+
+    Args:
+        property_bank (pd.DataFrame): Dataframe containing molecular properties.
+        representation_name (str): Name of molecular representation system.
+        property (Union[List[str], str]): Properties of interest. Must be a feature(s) in `property_bank`.
+
+    Returns:
+        properties (List[dict]): List of (molecular_string, property value) tuples.
+    """
+    results = extract_molecule_properties(
+        property_bank=property_bank, representation_name=representation_name, property=property
+    )
+
+    if isinstance(property, (list, tuple)):
+        num_features = len(property)
+    else:
+        num_features = 1
+        property = [property]
+
+    results = [
+        dict(
+            PROPERTY_NAME=property,
+            PROPERTY_VALUE=v.reshape(
+                num_features,
+            ).tolist(),
+            REPR_SYSTEM=representation_name,
+            REPR_STRING=k,
+            PRECISION=4,
+            PRECISION_TYPE="decimal",
+        )
+        for (k, v) in results
+    ]
+    return results
+
+
+def fill_template(template: str, bank: List[dict]) -> List[str]:
+    """
+    Format template and return formatted result.
+
+    Args:
+        template (str): Template to format.
+        bank (List[dict]): List of dictionaries containing molecular information.
+
+    Returns:
+        results (List[str]): List of formatted templates for each dictionary of molecular information.
+    """
+    results = [template.format(**inspect_info(info)) for info in bank]
+    return results
+
+
+def generate_prompt_test_data(
+    property_bank: pd.DataFrame,
+    representation_name: str,
+    property: Union[str, List[str]],
+    key: str = "single",
+) -> List[Tuple[dict, str, str]]:
+    """
+    Generate prompt-related inputs and outputs for testing.
+
+    Args:
+        property_bank (pd.DataFrame): Dataframe containing molecular properties.
+        representation_name (str): Name of molecular representation system.
+        property (Union[List[str], str]): Properties of interest. Must be a feature(s) in `property_bank`.
+        key (str): Cardinality of molecular features.
+
+    Returns:
+        results (List[Tuple[dict, str, str]]): List of (molecular_string, property value) tuples.
+    """
+    bank = extract_info(property_bank, representation_name, property)
+    templates = (
+        QA_TEMPLATES["single"] + TEXT_TEMPLATES["single"]
+        if key == "single"
+        else QA_TEMPLATES["multiple"] + TEXT_TEMPLATES["multiple"]
+    )
+
+    results = [(mol, t, t.format(**inspect_info(mol))) for mol in bank for t in templates]
+
+    return results
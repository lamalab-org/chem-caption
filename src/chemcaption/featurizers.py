# -*- coding: utf-8 -*-

"""Utility imports."""

from abc import ABC, abstractmethod
from dataclasses import dataclass
<<<<<<< HEAD
from typing import Any, Dict, List, Optional, Sequence, Union
=======
from typing import Any, Callable, Dict, List, Optional, Sequence, Union
>>>>>>> 3fb287ed

import numpy as np
import rdkit
from rdkit.Chem import Descriptors, rdMolDescriptors

from chemcaption.molecules import InChIMolecule, SELFIESMolecule, SMILESMolecule
from chemcaption.presets import SMARTSPreset, inspect_info

"""Prompt object class."""


@dataclass
class Prompt:
    """Encapsulate all things prompt-related."""

    completion: Union[str, float, int, bool, List[Union[str, float, int, bool]]]
    representation: Union[str, List[str]]
    representation_type: Union[str, float, int, bool, np.array]
    completion_type: Union[str, float, int, bool, np.array]
    completion_names: Union[str, List[str]]
    template: Optional[str] = None

    def __post_init__(self):
        """Post-initialize default template if required.

        Args:
            None.
        """
        self.template = (
            "The {PROPERTY_NAME} property is evaluated to have a magnitude of {PROPERTY_VALUE}."
            if self.template is None
            else self.template
        )

    def __dict__(self) -> Dict[str, Any]:
        """Return dictionary representation of object.

        Args:
            None

        Returns:
            (dict): Dictionary containing all relevant prompt-related information.
        """
        return {
            "representation": self.representation,
            "representation_type": self.representation_type,
            "prompt": self.template,
            "completion": self.completion,
            "completion_names": self.completion_names,
            "filled_prompt": self.fill_template(),
        }

    def fill_template(self, precision_type: str = "decimal") -> str:
        """Fill up the prompt template with appropriate values.

        Args:
            precision_type (str): Level of precision for approximation purposes. Can be `decimal` or `significant`.
                Defaults to `decimal`.

        Returns:
            (str): Appropriately formatted template.
        """
        molecular_info = dict(
            PROPERTY_NAME=self.completion_names,
            REPR_SYSTEM=self.representation_type,
            REPR_STRING=self.representation,
            PROPERTY_VALUE=self.completion,
            PRECISION=4,
            PRECISION_TYPE=precision_type,
        )
        molecular_info = inspect_info(molecular_info)

        return self.template.format(**molecular_info)

    def __str__(self) -> str:
        """Return string representation of object.

        Args:
            None.

        Returns:
            (str): Appropriately formatted template.
        """
        return self.fill_template()

    def to_meta_yaml(self):
        """Convert all prompt information from string to YAML format."""
        raise NotImplementedError

    def implementors(self) -> List[str]:
        """
        Return list of functionality implementors.

        Args:
            None

        Returns:
            List[str]: List of implementors.
        """
        return ["Benedict Oshomah Emoekabu"]


"""Abstract classes."""


class AbstractFeaturizer(ABC):
    """Base class for lower level Featurizers."""

    def __init__(self):
        """Initialize class. Initialize periodic table."""
        self.periodic_table = rdkit.Chem.GetPeriodicTable()
        self._label = list()

    @abstractmethod
    def featurize(
        self, molecule: Union[SMILESMolecule, InChIMolecule, SELFIESMolecule]
    ) -> np.array:
        """Featurize single Molecule instance."""
        raise NotImplementedError

    def featurize_many(
        self, molecules: Sequence[Union[SMILESMolecule, InChIMolecule, SELFIESMolecule]]
    ) -> np.array:
        """
        Featurize a sequence of Molecule objects.

        Args:
            molecules (Sequence[Union[SMILESMolecule, InChIMolecule, SELFIESMolecule]]):
                A sequence of molecule representations.

        Returns:
            np.array: An array of features for each molecule instance.
        """
        return np.concatenate([self.featurize(molecule) for molecule in molecules])

    def text_featurize(
        self, molecule: Union[SMILESMolecule, InChIMolecule, SELFIESMolecule], template: str
    ) -> Prompt:
        """Embed features in Prompt instance.

        Args:
            molecule (Union[SMILESMolecule, InChIMolecule, SELFIESMolecule]): Molecule representation.
            template (str): Text template to be formatted.

        Returns:
            (Prompt): Instance of Prompt containing relevant information extracted from `molecule`.
        """
        completion = self.featurize(molecule=molecule).tolist()
        completion = completion[0] if len(completion) == 1 else completion

        completion_type = (
            [type(c) for c in completion] if isinstance(completion, list) else type(completion)
        )

        representation = molecule.representation_string
        representation_type = molecule.__repr__().split("Mole")[0]

        completion_names = self.feature_labels()
        completion_names = completion_names[0] if len(completion_names) == 0 else completion_names

        return Prompt(
            completion=completion,
            completion_type=completion_type,
            representation=representation,
            representation_type=representation_type,
            completion_names=completion_names,
            template=template,
        )

    def text_featurize_many(
        self,
        molecules: Sequence[Union[SMILESMolecule, InChIMolecule, SELFIESMolecule]],
        templates: Union[str, List[str]],
    ) -> List[Prompt]:
        """Embed features in Prompt instance for multiple molecules.

        Args:
            molecules (Sequence[Union[SMILESMolecule, InChIMolecule, SELFIESMolecule]]):
                A sequence of molecule representations.
            templates (Union[str, List[str]]): Single text template or list of text templates to be formatted.

        Returns:
            (List[Prompt]): List of Prompt instances containing relevant information extracted from each
                molecule in `molecules`.
        """
        if isinstance(templates, str):
            templates = [templates for _ in range(len(molecules))]
        return [
            self.text_featurize(molecule=molecule, template=template)
            for (molecule, template) in zip(molecules, templates)
        ]

    @abstractmethod
    def implementors(self) -> List[str]:
        """
        Return list of functionality implementors.

        Args:
            None

        Returns:
            List[str]: List of implementors.
        """
        raise NotImplementedError

    @property
    def label(self) -> List[str]:
        """Get label attribute. Getter method."""
        return self._label

    @label.setter
    def label(self, new_label: List[str]) -> None:
        """Set label attribute. Setter method. Changes instance state.

        Args:
            new_label (str): New label for generated feature.

        Returns:
            None
        """
        self._label = new_label
        return

    def feature_labels(self) -> List[str]:
        """Return feature label.

        Args:
            None.

        Returns:
            (List[str]): List of names of extracted features.
        """
        return self.label

    def citations(self):
        """Return citation for this project."""
        return None


"""
Lower level featurizer classes.

1. NumRotableBondsFeaturizer []
2. BondRotabilityFeaturizer []
3. HAcceptorCountFeaturizer []
4. HDonorCountFeaturizer []
5. MolecularMassFeaturizer []
6. ElementMassFeaturizer []
7. ElementCountFeaturizer []
8. ElementMassProportionFeaturizer []
9. ElementCountProportionFeaturizer []
10. MultipleFeaturizer
11. SMARTSFeaturizer []
12. Prompt []
"""


class NumRotableBondsFeaturizer(AbstractFeaturizer):
    """Obtain number of rotable (i.e., non-terminal, non-hydrogen) bonds in a molecule."""

    def __init__(self):
        """Initialize instance."""
        super().__init__()
        self.label = ["num_rotable_bonds"]

    def featurize(
        self, molecule: Union[SMILESMolecule, InChIMolecule, SELFIESMolecule]
    ) -> np.array:
        """
        Count the number of rotable (single, non-terminal) bonds in a molecule.

        Args:
            molecule (Union[SMILESMolecule, InChIMolecule, SELFIESMolecule]): Molecule representation.

        Returns:
            num_rotable (np.array): Number of rotable bonds in molecule.
        """
        num_rotable = rdMolDescriptors.CalcNumRotatableBonds(molecule.rdkit_mol, strict=True)
        return np.array([num_rotable]).reshape((1, -1))

    def implementors(self) -> List[str]:
        """
        Return list of functionality implementors.

        Args:
            None

        Returns:
            List[str]: List of implementors.
        """
        return ["Benedict Oshomah Emoekabu"]


class BondRotabilityFeaturizer(AbstractFeaturizer):
    """Obtain distribution between rotable and non-rotable bonds in a molecule."""

    def __init__(self):
        """Initialize instance."""
        super().__init__()
        self.label = ["rotable_proportion", "non_rotable_proportion"]

    def _get_bond_types(
        self, molecule: Union[SMILESMolecule, InChIMolecule, SELFIESMolecule]
    ) -> List[float]:
        """Return distribution of bonds based on rotability.

        Args:
            molecule (Union[SMILESMolecule, InChIMolecule, SELFIESMolecule]): Molecular representation.

        Returns:
            bond_distribution (List[float]): Distribution of bonds based on rotability.
        """
        num_bonds = len(molecule.rdkit_mol.GetBonds())
        num_rotable = rdMolDescriptors.CalcNumRotatableBonds(molecule.rdkit_mol, strict=False)
        num_non_rotable = num_bonds - num_rotable

        bond_distribution = [num_rotable / num_bonds, num_non_rotable / num_bonds]

        return bond_distribution

    def featurize(
        self, molecule: Union[SMILESMolecule, InChIMolecule, SELFIESMolecule]
    ) -> np.array:
        """Featurize single molecule instance. Return distribution of bonds based on rotability.

        Args:
            molecule (Union[SMILESMolecule, InChIMolecule, SELFIESMolecule]): Molecular representation.

        Returns:
            np.array: Array containing distribution of the bonds based on rotability.
        """
        return np.array(self._get_bond_types(molecule=molecule)).reshape((1, -1))

    def implementors(self) -> List[str]:
        """
        Return list of functionality implementors.

        Args:
            None

        Returns:
            List[str]: List of implementors.
        """
        return ["Benedict Oshomah Emoekabu"]


class HAcceptorCountFeaturizer(AbstractFeaturizer):
    """Obtain number of Hydrogen bond acceptors in a molecule."""

    def __init__(self):
        """Get the number of Hydrogen bond acceptors present in a molecule."""
        super().__init__()
        self.label = ["num_hydrogen_bond_acceptors"]

    def featurize(
        self, molecule: Union[SMILESMolecule, InChIMolecule, SELFIESMolecule]
    ) -> np.array:
        """
        Featurize single molecule instance. Get the number of Hydrogen bond acceptors present in a molecule.

        Args:
            molecule (Union[SMILESMolecule, InChIMolecule, SELFIESMolecule]): Molecular representation.

        Returns:
            (np.array): Number of Hydrogen bond acceptors present in `molecule`.
        """
        return np.array([rdMolDescriptors.CalcNumHBA(molecule.rdkit_mol)]).reshape((1, -1))

    def implementors(self) -> List[str]:
        """
        Return list of functionality implementors.

        Args:
            None

        Returns:
            List[str]: List of implementors.
        """
        return ["Benedict Oshomah Emoekabu"]


class HDonorCountFeaturizer(AbstractFeaturizer):
    """Obtain number of Hydrogen bond donors in a molecule."""

    def __init__(self):
        """Get the number of Hydrogen bond donors present in a molecule."""
        super().__init__()
        self.label = ["num_hydrogen_bond_donors"]

    def featurize(
        self, molecule: Union[SMILESMolecule, InChIMolecule, SELFIESMolecule]
    ) -> np.array:
        """
        Featurize single molecule instance. Get the number of Hydrogen bond donors present in a molecule.

        Args:
            molecule (Union[SMILESMolecule, InChIMolecule, SELFIESMolecule]): Molecular representation.

        Returns:
            np.array: Number of Hydrogen bond donors present in `molecule`.
        """
        return np.array([rdMolDescriptors.CalcNumHBD(molecule.rdkit_mol)]).reshape((1, -1))

    def implementors(self) -> List[str]:
        """
        Return list of functionality implementors.

        Args:
            None

        Returns:
            List[str]: List of implementors.
        """
        return ["Benedict Oshomah Emoekabu"]


class MolecularMassFeaturizer(AbstractFeaturizer):
    """Get the molecular mass of a molecule."""

    def __init__(self):
        """Get the molecular mass of a molecule."""
        super().__init__()
        self.label = ["molecular_mass"]

    def featurize(
        self,
        molecule: Union[SMILESMolecule, InChIMolecule, SELFIESMolecule],
    ) -> np.array:
        """
        Featurize single molecule instance. Get the molecular mass of a molecule.

        Args:
            molecule (Union[SMILESMolecule, InChIMolecule, SELFIESMolecule]): Molecular representation.

        Returns:
            molar_mass (float): Molecular mass of `molecule`.
        """
        molar_mass = Descriptors.MolWt(molecule.rdkit_mol)
        return np.array([molar_mass]).reshape((1, -1))

    def implementors(self) -> List[str]:
        """
        Return list of functionality implementors.

        Args:
            None

        Returns:
            List[str]: List of implementors.
        """
        return ["Benedict Oshomah Emoekabu"]


class ElementMassFeaturizer(AbstractFeaturizer):
    """Obtain mass for elements in a molecule."""

    def __init__(self, preset: Optional[Union[List[str], Dict[str, str]]] = None):
        """Get the total mass component of an element in a molecule.

        Args:
            preset (Optional[Union[List[str], Dict[str, str]]]): Preset containing substances or elements of interest.
        """
        super().__init__()

        if preset is not None:
            self._preset = list(map(lambda x: x.capitalize(), preset))
        else:
            self._preset = ["Carbon", "Hydrogen", "Nitrogen", "Oxygen"]

        self.prefix = ""
        self.suffix = "_mass"
        self.label = [self.prefix + element.lower() + self.suffix for element in self.preset]

    @property
    def preset(self) -> Optional[Union[List[str], Dict[str, str]]]:
        """Get molecular preset. Getter method."""
        return self._preset

    @preset.setter
    def preset(self, new_preset: Optional[Union[List[str], Dict[str, str]]]) -> None:
        """Set molecular preset. Setter method.

        Args:
            new_preset (Optional[Union[List[str], Dict[str, str]]]): List of chemical elements of interest.

        Returns:
            None
        """
        self._preset = new_preset
        if new_preset is not None:
            self.label = [self.prefix + element.lower() + self.suffix for element in self.preset]
        return

    def fit(
        self,
        molecules: Union[
            Union[SMILESMolecule, InChIMolecule, SELFIESMolecule],
            Sequence[Union[SMILESMolecule, InChIMolecule, SELFIESMolecule]],
        ],
    ):
        """Generate preset by exploration of molecule sequence. Updates instance state.

        Args:
            molecules (Union[Union[SMILESMolecule, InChIMolecule, SELFIESMolecule],
                        Sequence[Union[SMILESMolecule, InChIMolecule, SELFIESMolecule]]]):
                Sequence of molecular instances.

        Returns:
            self (ElementMassFeaturizer): Instance of self with updated state.
        """
        if isinstance(molecules, list):
            unique_elements = set()
            for molecule in molecules:
                unique_elements.update(set(self._get_unique_elements(molecule)))
        else:
            unique_elements = set(self._get_unique_elements(molecules))

        unique_elements = list(unique_elements)
        self.preset = unique_elements

        return self

    def _get_element_mass(
        self, element: str, molecule: Union[SMILESMolecule, InChIMolecule, SELFIESMolecule]
    ) -> float:
        """
        Get the total mass component of an element in a molecule.

        Args:
            element (str): String representing element name or symbol.
            molecule (Union[SMILESMolecule, InChIMolecule, SELFIESMolecule]): Molecular representation.

        Returns:
            element_mass (float): Total mass accounted for by `element`` in `molecule`.
        """
        if len(element) > 2:
            element_mass = [
                self.periodic_table.GetAtomicWeight(atom.GetAtomicNum())
                for atom in molecule.get_atoms(True)
                if self.periodic_table.GetElementName(atom.GetAtomicNum()) == element
            ]
        else:
            element_mass = [
                self.periodic_table.GetAtomicWeight(atom.GetAtomicNum())
                for atom in molecule.get_atoms(True)
                if self.periodic_table.GetElementSymbol(atom.GetAtomicNum()) == element
            ]
        return sum(element_mass)

    def _get_profile(
        self, molecule: Union[SMILESMolecule, InChIMolecule, SELFIESMolecule]
    ) -> List[float]:
        """Generate molecular profile based of preset attribute.

        Args:
            molecule (Union[SMILESMolecule, InChIMolecule, SELFIESMolecule]): Molecular representation instance.

        Returns:
            element_masses (List[float]): List of elemental masses.
        """
        element_masses = [
            self._get_element_mass(element=element, molecule=molecule) for element in self.preset
        ]

        return element_masses

    def _get_unique_elements(
        self, molecule: Union[SMILESMolecule, InChIMolecule, SELFIESMolecule]
    ) -> List[str]:
        """
        Get unique elements that make up a molecule.

        Args:
            molecule (Union[SMILESMolecule, InChIMolecule, SELFIESMolecule]): Molecular representation.

        Returns:
            unique_elements (List[str]): Unique list of element_names or element_symbols in `molecule`.
        """
        unique_elements = [
            self.periodic_table.GetElementName(atom.GetAtomicNum()).capitalize()
            for atom in set(molecule.get_atoms(True))
        ]
        return unique_elements

    def featurize(
        self, molecule: Union[SMILESMolecule, InChIMolecule, SELFIESMolecule]
    ) -> np.array:
        """
        Featurize single molecule instance. Get the total mass component for elements in a molecule.

        Args:
            molecule (Union[SMILESMolecule, InChIMolecule, SELFIESMolecule]): Molecular representation.

        Returns:
            np.array: Molecular contribution by mass for elements in molecule.
        """
        return np.array(self._get_profile(molecule=molecule)).reshape((1, -1))

    def implementors(self) -> List[str]:
        """
        Return list of functionality implementors.

        Args:
            None

        Returns:
            List[str]: List of implementors.
        """
        return ["Benedict Oshomah Emoekabu"]


class ElementMassProportionFeaturizer(ElementMassFeaturizer):
    """Obtain mass proportion for elements in a molecule."""

    def __init__(self, preset: Optional[List[str]] = None):
        """Initialize instance."""
        super().__init__(preset=preset)
        self.prefix = ""
        self.suffix = "_mass_ratio"
        self.label = [self.prefix + element.lower() + self.suffix for element in self.preset]

    def featurize(
        self, molecule: Union[SMILESMolecule, InChIMolecule, SELFIESMolecule]
    ) -> np.array:
        """
        Featurize single molecule instance. Get the total mass proportion for elements in a molecule.

        Args:
            molecule (Union[SMILESMolecule, InChIMolecule, SELFIESMolecule]): Molecular representation.

        Returns:
            np.array: Molecular proportional contribution by mass for elements in molecule.
        """
        molar_mass = Descriptors.MolWt(molecule.rdkit_mol)
        return np.array(self._get_profile(molecule=molecule)).reshape((1, -1)) / molar_mass

    def implementors(self) -> List[str]:
        """
        Return list of functionality implementors.

        Args:
            None

        Returns:
            List[str]: List of implementors.
        """
        return ["Benedict Oshomah Emoekabu"]


class ElementCountFeaturizer(ElementMassFeaturizer):
    """Get the total mass component of an element in a molecule."""

    def __init__(self, preset: Optional[List[str]] = None):
        """Initialize class."""
        super().__init__(preset=preset)
        self.prefix = "num_"
        self.suffix = "_atoms"

        self.label = [self.prefix + element.lower() + self.suffix for element in self.preset]

    def _get_atom_count(
        self, element: str, molecule: Union[SMILESMolecule, InChIMolecule, SELFIESMolecule]
    ) -> int:
        """
        Get number of atoms of element in a molecule.

        Args:
            element (str): String representation of a chemical element.
            molecule (Union[SMILESMolecule, InChIMolecule, SELFIESMolecule]): Molecular representation instance.

        Returns:
            atom_count (int): Number of atoms of element in molecule.
        """
        atom_count = len(
            [
                atom
                for atom in molecule.get_atoms()
                if (
                    self.periodic_table.GetElementName(atom.GetAtomicNum()) == element
                    or self.periodic_table.GetElementSymbol(atom.GetAtomicNum()) == element
                )
            ]
        )
        return atom_count

    def _get_profile(
        self, molecule: Union[SMILESMolecule, InChIMolecule, SELFIESMolecule]
    ) -> List[int]:
        """Generate number of atoms per element based of preset attribute.

        Args:
            molecule (Union[SMILESMolecule, InChIMolecule, SELFIESMolecule]): Molecular representation instance.

        Returns:
            atom_counts (List[int]): List of elemental atom counts.
        """
        atom_counts = [
            self._get_atom_count(element=element, molecule=molecule) for element in self.preset
        ]

        return atom_counts

    def featurize(
        self, molecule: Union[SMILESMolecule, InChIMolecule, SELFIESMolecule]
    ) -> np.array:
        """
        Featurize single molecule instance. Get the atom count for elements in a molecule.

        Args:
            molecule (Union[SMILESMolecule, InChIMolecule, SELFIESMolecule]): Molecular representation.

        Returns:
            np.array: Molecular contribution by atom count for elements in molecule.
        """
        return np.array([self._get_profile(molecule=molecule)]).reshape((1, -1))

    def implementors(self) -> List[str]:
        """
        Return list of functionality implementors.

        Args:
            None

        Returns:
            List[str]: List of implementors.
        """
        return ["Benedict Oshomah Emoekabu"]


class ElementCountProportionFeaturizer(ElementCountFeaturizer):
    """Get the proportion of an element in a molecule by atomic count."""

    def __init__(self, preset: Optional[List[str]] = None):
        """Initialize instance.

        Args:
            preset (Optional[List[str]]): None or List of strings. Containing the names of elements of interest.
                Defaults to `None`.
        """
        super().__init__(preset=preset)
        self.prefix = ""
        self.suffix = "_atom_ratio"
        self.label = [self.prefix + element.lower() + self.suffix for element in self.preset]

    def featurize(
        self, molecule: Union[SMILESMolecule, InChIMolecule, SELFIESMolecule]
    ) -> np.array:
        """
        Featurize single molecule instance. Get the atom count proportion for elements in a molecule.

        Args:
            molecule (Union[SMILESMolecule, InChIMolecule, SELFIESMolecule]): Molecular representation.

        Returns:
            np.array: Molecular proportional contribution by atom count for elements in molecule.
        """
        num_atoms = len(molecule.get_atoms(hydrogen=True))
        return np.array(self._get_profile(molecule=molecule)).reshape((1, -1)) / num_atoms

    def implementors(self) -> List[str]:
        """
        Return list of functionality implementors.

        Args:
            None

        Returns:
            List[str]: List of implementors.
        """
        return ["Benedict Oshomah Emoekabu"]


class MultipleFeaturizer(AbstractFeaturizer):
    """A featurizer to combine featurizers."""

    def __init__(self, featurizer_list: List[AbstractFeaturizer]):
        """Initialize class instance.

        Args:
            featurizer_list (List[AbstractFeaturizer]): A list of featurizer objects.

        """
        super().__init__()
        self.featurizers = featurizer_list

    def featurize(
        self, molecule: Union[SMILESMolecule, InChIMolecule, SELFIESMolecule]
    ) -> np.array:
        """
        Featurize a molecule instance via multiple lower-level featurizers.

        Args:
            molecule (Union[SMILESMolecule, InChIMolecule, SELFIESMolecule]): Molecule representation.

        Returns:
            features (np.array), array shape [1, num_featurizers]: Array containing features
                extracted from molecule.
                `num_featurizers` is the number of featurizers passed to MultipleFeaturizer.
        """
        features = [featurizer.featurize(molecule=molecule) for featurizer in self.featurizers]

        return np.concatenate(features, axis=-1)

    def feature_labels(self) -> List[str]:
        """Return feature labels.

        Args:
            None

        Returns:
            List[str]: List of labels for all features extracted by all featurizers.
        """
        labels = list()
        for featurizer in self.featurizers:
            labels += featurizer.feature_labels()

        return labels

    def fit_on_featurizers(self, featurizer_list: List[AbstractFeaturizer]):
        """Fit MultipleFeaturizer instance on lower-level featurizers.

        Args:
            featurizer_list (List[AbstractFeaturizer]): List of lower-level featurizers.

        Returns:
            self : Instance of self with state updated.
        """
        self.featurizers = featurizer_list
        self.label = self.feature_labels()

        return self

    def implementors(self) -> List[str]:
        """
        Return list of functionality implementors.

        Args:
            None

        Returns:
            List[str]: List of implementors.
        """
        return ["Benedict Oshomah Emoekabu"]


class SMARTSFeaturizer(AbstractFeaturizer):
    """A featurizer for molecular substructure search via SMARTS."""

    def __init__(
        self,
        count: bool = True,
        names: Optional[Union[str, List[str]]] = "rings",
        smarts: Optional[List[str]] = None,
    ):
        """
        Initialize class.

        Args:
            count (bool): If set to True, count pattern frequency. Otherwise, only encode presence. Defaults to True.
            names (Optional[Union[str, List[str]]]): Preset name(s) of the substructures encoded by the SMARTS strings.
                Predefined presets can be specified as strings, and can be one of:
                    - `heterocyclic`,
                    - `rings`,
                    - `amino`,
                    - `scaffolds`,
                    - `warheads` or
                    - `organic`.
                Defaults to `rings`.
            smarts (Optional[List[str]]): SMARTS strings that are matched with the molecules. Defaults to None.
        """
        super().__init__()

        if isinstance(names, str):
            try:
                names, smarts = SMARTSPreset(names).preset
            except KeyError:
                raise KeyError(
                    f"`{names}` preset not defined. \
                    Use `heterocyclic`, `rings`, 'amino`, `scaffolds`, `warheads`, or `organic`"
                )
        else:
            assert bool(names) == bool(
                smarts
            ), "Both `names` and `smarts` must either be or not be provided."
            assert len(names) == len(
                smarts
            ), "Both `names` and `smarts` must be lists of the same length."

        self.names = names
        self.smarts = smarts
        self.count = count

        self.prefix = ""
        self.suffix = "_count" if count else "_presence"
        self.label = [self.prefix + element.lower() + self.suffix for element in self.names]

    @property
    def preset(self) -> Dict[str, List[str]]:
        """Get molecular preset. Getter method.

        Args:
            None.

        Returns:
            (Dict[str, List[str]]): Dictionary of substance names and substance SMARTS strings.
        """
        return dict(names=self.names, smarts=self.smarts)

    @preset.setter
    def preset(
        self, new_preset: Optional[Union[str, Dict[str, List[str]]]],
    ) -> None:
        """Set molecular preset. Setter method.

        Args:
            new_preset (Optional[Union[str, Dict[str, List[str]]]]): New preset of interest.
                Could be a:
                    (str): string representing new predefined preset.
                    (Dict[str, List[str]]): dictionary.
                        Keys: `name` and `smarts`.
                        Values: list of substance names and list of corresponding SMARTS strings.

        Returns:
            None
        """
        if new_preset is not None:
            if isinstance(new_preset, str):
                names, smarts = SMARTSPreset(preset=new_preset).preset()
            elif isinstance(new_preset, (tuple, list)):
                names = new_preset[0]
                smarts = new_preset[1]
            else:
                names = new_preset["names"]
                smarts = new_preset["smarts"]

            self.names = names
            self.smarts = smarts

            self.label = [self.prefix + element.lower() + self.suffix for element in self.names]
        else:
            self.names = None
            self.smarts = None
            self.label = [None]
        return

    def featurize(
        self, molecule: Union[SMILESMolecule, InChIMolecule, SELFIESMolecule]
    ) -> np.array:
        """
        Return integers representing the frequency or presence of molecular patterns in a molecule.

        Args:
            molecule (Union[SMILESMolecule, InChIMolecule, SELFIESMolecule]): Molecule representation.

        Returns:
            (np.array): Array containing integer counts/signifier of pattern presence.
        """
        if self.count:
            results = [
                len(molecule.rdkit_mol.GetSubstructMatches(rdkit.Chem.MolFromSmarts(smart)))
                for smart in self.smarts
            ]
        else:
            results = [
                int(molecule.rdkit_mol.HasSubstructMatch(rdkit.Chem.MolFromSmarts(smart)))
                for smart in self.smarts
            ]

        return np.array(results).reshape((1, -1))

    def feature_labels(self) -> List[str]:
        """Return feature labels.

        Args:
            None.

        Returns:
            (List[str]): List of names of extracted features.
        """
        return list(map(lambda x: "".join([("_" if c in "[]()-" else c) for c in x]), self.label))

    def implementors(self) -> List[str]:
        """
        Return list of functionality implementors.

        Args:
            None

        Returns:
            List[str]: List of implementors.
        """
<<<<<<< HEAD
=======
        return ["Benedict Oshomah Emoekabu"]


class RDKitAdaptor(AbstractFeaturizer):
    """Higher-level featurizer. Returns specific, lower-level featurizers."""

    def __init__(
        self, rdkit_function: Callable, labels: List[str], **rdkit_function_kwargs: Dict[str, Any]
    ):
        """Initialize class object.

        Args:
            rdkit_function (Callable): Molecule descriptor-generating function.
                May be obtained from a chemistry featurization package like `rdkit` or custom written.
            labels (List[str]): Feature label(s) to assign to extracted feature(s).
            rdkit_function_kwargs (Dict[str, Any]): Keyword arguments to be parsed by `rdkit_function`.
        """
        super().__init__()
        self.rdkit_function = rdkit_function
        self._labels = labels
        self.rdkit_function_kwargs = rdkit_function_kwargs

    def featurize(
        self,
        molecule: Union[SMILESMolecule, InChIMolecule, SELFIESMolecule],
    ) -> np.array:
        """
        Extract and return features from molecular object.

        Args:
            molecule (Union[SMILESMolecule, InChIMolecule, SELFIESMolecule]): Molecule representation.

        Returns:
            (np.array): Array containing extracted features.
        """
        feature = self.rdkit_function(molecule.rdkit_mol, **self.rdkit_function_kwargs)
        feature = [feature,] if isinstance(feature, (int, float)) else feature
        return np.array(feature).reshape((1, -1))

    def implementors(self) -> List[str]:
        """
        Return list of functionality implementors.

        Args:
            None

        Returns:
            List[str]: List of implementors.
        """
        return ["Benedict Oshomah Emoekabu"]


"""Prompt object class."""


@dataclass
class Prompt:
    """Encapsulate all things prompt-related."""

    completion: Union[str, float, int, bool, List[Union[str, float, int, bool]]]
    representation: Union[str, List[str]]
    representation_type: Union[str, float, int, bool, np.array]
    completion_type: Union[str, float, int, bool, np.array]
    completion_names: Union[str, List[str]]
    template: Optional[str] = None

    def __dict__(self):
        """Return dictionary representation of object.

        Args:
            None

        Returns:
            (dict): Dictionary containing all relevant prompt-related information.
        """
        return {
            "representation": self.representation,
            "representation_type": self.representation_type,
            "prompt": self.template,
            "completion": self.completion,
            "completion_names": self.completion_names,
            "filled_prompt": self.fill_template(),
        }

    def fill_template(self, precision_type: str = "decimal") -> str:
        """Fill up the prompt template with appropriate values.

        Args:
            precision_type (str): Level of precision for approximation purposes. Can be `decimal` r `significant`.
                Defaults to `decimal`.

        Returns:
            (str): Appropriately formatted template.
        """
        molecular_info = dict(
            PROPERTY_NAME=self.completion_names,
            REPR_SYSTEM=self.representation_type,
            REPR_STRING=self.representation,
            PROPERTY_VALUE=self.completion,
            PRECISION=4,
            PRECISION_TYPE=precision_type,
        )
        molecular_info = inspect_info(molecular_info)

        return self.template.format(**molecular_info)

    def __str__(self) -> str:
        """Return string representation of object.

        Args:
            None.

        Returns:
            (str): Appropriately formatted template.
        """
        return self.fill_template()

    def to_meta_yaml(self):
        """Convert all prompt information from string to YAML format."""
        raise NotImplementedError

    def implementors(self) -> List[str]:
        """
        Return list of functionality implementors.

        Args:
            None

        Returns:
            List[str]: List of implementors.
        """
>>>>>>> 3fb287ed
        return ["Benedict Oshomah Emoekabu"]<|MERGE_RESOLUTION|>--- conflicted
+++ resolved
@@ -4,11 +4,7 @@
 
 from abc import ABC, abstractmethod
 from dataclasses import dataclass
-<<<<<<< HEAD
-from typing import Any, Dict, List, Optional, Sequence, Union
-=======
 from typing import Any, Callable, Dict, List, Optional, Sequence, Union
->>>>>>> 3fb287ed
 
 import numpy as np
 import rdkit
@@ -919,7 +915,8 @@
 
     @preset.setter
     def preset(
-        self, new_preset: Optional[Union[str, Dict[str, List[str]]]],
+        self,
+        new_preset: Optional[Union[str, Dict[str, List[str]]]],
     ) -> None:
         """Set molecular preset. Setter method.
 
@@ -1000,8 +997,6 @@
         Returns:
             List[str]: List of implementors.
         """
-<<<<<<< HEAD
-=======
         return ["Benedict Oshomah Emoekabu"]
 
 
@@ -1038,7 +1033,13 @@
             (np.array): Array containing extracted features.
         """
         feature = self.rdkit_function(molecule.rdkit_mol, **self.rdkit_function_kwargs)
-        feature = [feature,] if isinstance(feature, (int, float)) else feature
+        feature = (
+            [
+                feature,
+            ]
+            if isinstance(feature, (int, float))
+            else feature
+        )
         return np.array(feature).reshape((1, -1))
 
     def implementors(self) -> List[str]:
@@ -1051,87 +1052,4 @@
         Returns:
             List[str]: List of implementors.
         """
-        return ["Benedict Oshomah Emoekabu"]
-
-
-"""Prompt object class."""
-
-
-@dataclass
-class Prompt:
-    """Encapsulate all things prompt-related."""
-
-    completion: Union[str, float, int, bool, List[Union[str, float, int, bool]]]
-    representation: Union[str, List[str]]
-    representation_type: Union[str, float, int, bool, np.array]
-    completion_type: Union[str, float, int, bool, np.array]
-    completion_names: Union[str, List[str]]
-    template: Optional[str] = None
-
-    def __dict__(self):
-        """Return dictionary representation of object.
-
-        Args:
-            None
-
-        Returns:
-            (dict): Dictionary containing all relevant prompt-related information.
-        """
-        return {
-            "representation": self.representation,
-            "representation_type": self.representation_type,
-            "prompt": self.template,
-            "completion": self.completion,
-            "completion_names": self.completion_names,
-            "filled_prompt": self.fill_template(),
-        }
-
-    def fill_template(self, precision_type: str = "decimal") -> str:
-        """Fill up the prompt template with appropriate values.
-
-        Args:
-            precision_type (str): Level of precision for approximation purposes. Can be `decimal` r `significant`.
-                Defaults to `decimal`.
-
-        Returns:
-            (str): Appropriately formatted template.
-        """
-        molecular_info = dict(
-            PROPERTY_NAME=self.completion_names,
-            REPR_SYSTEM=self.representation_type,
-            REPR_STRING=self.representation,
-            PROPERTY_VALUE=self.completion,
-            PRECISION=4,
-            PRECISION_TYPE=precision_type,
-        )
-        molecular_info = inspect_info(molecular_info)
-
-        return self.template.format(**molecular_info)
-
-    def __str__(self) -> str:
-        """Return string representation of object.
-
-        Args:
-            None.
-
-        Returns:
-            (str): Appropriately formatted template.
-        """
-        return self.fill_template()
-
-    def to_meta_yaml(self):
-        """Convert all prompt information from string to YAML format."""
-        raise NotImplementedError
-
-    def implementors(self) -> List[str]:
-        """
-        Return list of functionality implementors.
-
-        Args:
-            None
-
-        Returns:
-            List[str]: List of implementors.
-        """
->>>>>>> 3fb287ed
         return ["Benedict Oshomah Emoekabu"]
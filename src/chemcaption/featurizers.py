--- conflicted
+++ resolved
@@ -11,11 +11,7 @@
 from rdkit.Chem import rdMolDescriptors
 
 from chemcaption.molecules import InChIMolecule, SELFIESMolecule, SMILESMolecule
-<<<<<<< HEAD
 from chemcaption.presets import SMARTSPreset, inspect_info
-=======
-from chemcaption.presets import SMARTSPreset, generate_info, generate_template, inspect_info, inspect_template
->>>>>>> 0d490393
 
 """Abstract classes."""
 
@@ -899,11 +895,7 @@
 
 @dataclass
 class Prompt:
-<<<<<<< HEAD
     """Contain all things prompt-related."""
-
-=======
->>>>>>> 0d490393
     completion: Union[str, float, int, bool, List[Union[str, float, int, bool]]]
     representation: Union[str, List[str]]
     representation_type: Union[str, float, int, bool, np.array]
@@ -929,7 +921,6 @@
             "filled_prompt": self.fill_template(),
         }
 
-<<<<<<< HEAD
     def fill_template(self, precision_type: str = "decimal"):
         """Fill up the prompt template with appropriate values.
 
@@ -940,11 +931,6 @@
         Returns:
             (str): Appropriately formatted template.
         """
-=======
-    def fill_template(
-        self, precision_type: str = "decimal"
-    ):
->>>>>>> 0d490393
         molecular_info = dict(
             PROPERTY_NAME=self.completion_names,
             REPR=self.representation_type,
@@ -958,7 +944,6 @@
         return self.template.format(**molecular_info)
 
     def __str__(self):
-<<<<<<< HEAD
         """Return string representation of object.
 
         Args:
@@ -971,11 +956,6 @@
 
     def to_meta_yaml(self):
         """Convert all prompt information from string to YAML format."""
-=======
-        return self.fill_template()
-
-    def to_meta_yaml(self):
->>>>>>> 0d490393
         raise NotImplementedError
 
     def implementors(self):

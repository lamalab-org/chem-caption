# -*- coding: utf-8 -*-

"""Featurizers for drug & molecular rules."""

from typing import List

import numpy as np
from rdkit import Chem
from rdkit.Chem import Descriptors, rdMolDescriptors

from chemcaption.featurize.base import AbstractFeaturizer
from chemcaption.molecules import Molecule

# Implemented drug rule-related featurizers.

__all__ = [
    "LipinskiFilterFeaturizer",
    "GhoseFilterFeaturizer",
    "LeadLikenessFilterFeaturizer",
]


class LipinskiFilterFeaturizer(AbstractFeaturizer):
    """Returns the number of violations of Lipinski's Rule of 5."""

    def __init__(self):
        """Instantiate class."""
        super().__init__()

        self._names = [
            {
                "noun": "number of Lipinski violations",
            }
        ]

    def feature_labels(self) -> List[str]:
        """Return feature label(s).

        Args:
            None.

        Returns:
<<<<<<< HEAD
            (List[str]): List of names of extracted features.
=======
            List[str]: List of names of extracted features.
>>>>>>> 848106c6
        """
        return ["num_lipinski_violations"]

    def _mass_violation(self, molecule: Molecule) -> np.array:
        """Return molecule status as regards violation of Lipinski's molar mass rule (must be < 500 Daltons).

        Args:
            molecule (Molecule): Molecular instance.

        Returns:
            np.array: integer representing violation status. 1 if rule is violated else 0.
        """
        molar_mass = Descriptors.ExactMolWt(molecule.rdkit_mol)
        return np.array([molar_mass > 500], dtype=int).reshape((1, -1))

    def _hydrogen_bond_donor_violation(self, molecule: Molecule) -> np.array:
        """Return molecule status as regards violation of Lipinski's hydrogen bond donor rule (must be < 5).

        Args:
            molecule (Molecule): Molecular instance.

        Returns:
            np.array: integer representing violation status. 1 if rule is violated else 0.
        """
        hbd = Chem.Lipinski.NumHDonors(molecule.rdkit_mol)
        return np.array([hbd > 5], dtype=int).reshape((1, -1))

    def _hydrogen_bond_acceptor_violation(self, molecule: Molecule) -> np.array:
        """Return molecule status as regards violation of Lipinski's hydrogen bond acceptor rule (must be < 10).

        Args:
            molecule (Molecule): Molecular instance.

        Returns:
            np.array: integer representing violation status. 1 if rule is violated else 0.
        """
        hba = Chem.Lipinski.NumHAcceptors(molecule.rdkit_mol)
        return np.array([hba > 10], dtype=int).reshape((1, -1))

    def _log_p_violation(self, molecule: Molecule) -> np.array:
        """Return molecule status as regards violation of Lipinski's LogP rule (must be < 5).

        Args:
            molecule (Molecule): Molecular instance.

        Returns:
            np.array: integer representing violation status. 1 if rule is violated else 0.
        """
        log_p = Descriptors.MolLogP(molecule.rdkit_mol)
        return np.array([log_p > 5], dtype=int).reshape((1, -1))

    def featurize(self, molecule: Molecule) -> np.array:
        """
        Featurize single molecule instance. Returns the number of Lipinski rules violated by a molecule.

        Args:
            molecule (Molecule): Molecular representation.

        Returns:
            np.array: number of Lipinski Rule of 5 violations.
        """
        num_violations = (
            self._mass_violation(molecule)
            + self._log_p_violation(molecule)
            + self._hydrogen_bond_acceptor_violation(molecule)
            + self._hydrogen_bond_acceptor_violation(molecule)
        ).astype(int)

        return num_violations

    def implementors(self) -> List[str]:
        """
        Return list of functionality implementors.

        Args:
            None.

        Returns:
            List[str]: List of implementors.
        """
        return ["Benedict Oshomah Emoekabu"]


class GhoseFilterFeaturizer(AbstractFeaturizer):
    """Returns the number of violations of Ghose filter."""

    def __init__(
        self,
        lower_mass: int = 160,
        upper_mass: int = 480,
        lower_logp: float = -0.4,
        upper_logp: float = 5.6,
        lower_atom_count: int = 20,
        upper_atom_count: int = 70,
        lower_refractivity: float = 40,
        upper_refractivity: float = 130,
    ):
        """Instantiate class.

        Args:
            lower_mass (int): Lower molar mass limit. Defaults to `160`.
            upper_mass (int): Upper molar mass limit. Defaults to `480`.
            lower_logp (float): Lower LogP limit. Defaults to `-0.4`.
            upper_logp (float): Upper LogP limit. Defaults to `5.6`.
            lower_atom_count (int): Lower limit for numer of atoms in molecule. Defaults to `20`.
            upper_atom_count (int): Upper limit for numer of atoms in molecule. Defaults to `70`.
            lower_refractivity (int): Lower limit for molecular refractivity. Defaults to `40`.
            upper_refractivity (int): Upper limit for molecular refractivity. Defaults to `130`.

        """
        super().__init__()

        self.lower_mass, self.upper_mass = lower_mass, upper_mass
        self.lower_logp, self.upper_logp = lower_logp, upper_logp
        self.lower_atom_count, self.upper_atom_count = lower_atom_count, upper_atom_count
        self.lower_refractivity, self.upper_refractivity = lower_refractivity, upper_refractivity

        self._names = [
            {
                "noun": "number of Ghose filter violations",
            }
        ]

    def feature_labels(self) -> List[str]:
        """Return feature label(s).

        Args:
            None.

        Returns:
<<<<<<< HEAD
            (List[str]): List of names of extracted features.
=======
            List[str]: List of names of extracted features.
>>>>>>> 848106c6
        """
        return ["num_ghose_violations"]

    def _mass_violation(self, molecule: Molecule) -> np.array:
        """Return molecule status as regards violation of Ghose filter molar mass rule.

        Args:
            molecule (Molecule): Molecular instance.

        Returns:
            np.array: integer representing violation status. 1 if rule is violated else 0.
        """
        molar_mass = Descriptors.ExactMolWt(molecule.rdkit_mol)
        return np.array(
            [(molar_mass <= self.upper_mass) & (molar_mass >= self.lower_mass)], dtype=int
        ).reshape((1, -1))

    def _log_p_violation(self, molecule: Molecule) -> np.array:
        """Return molecule status as regards violation of Ghose filter LogP rule.

        Args:
            molecule (Molecule): Molecular instance.

        Returns:
            np.array: integer representing violation status. 1 if rule is violated else 0.
        """
        log_p = Chem.Crippen.MolLogP(molecule.rdkit_mol)
        return np.array(
            [(log_p >= self.lower_logp) and (log_p <= self.upper_logp)], dtype=float
        ).reshape((1, -1))

    def _atom_count_violation(self, molecule: Molecule) -> np.array:
        """Return molecule status as regards violation of Ghose filter atom count rule.

        Args:
            molecule (Molecule): Molecular instance.

        Returns:
            np.array: integer representing violation status. 1 if rule is violated else 0.
        """
        atom_count = len(molecule.reveal_hydrogens().GetAtoms())
        return np.array(
            [(atom_count >= self.lower_atom_count) and (atom_count <= self.upper_atom_count)],
            dtype=int,
        ).reshape((1, -1))

    def _refractivity_violation(self, molecule: Molecule) -> np.array:
        """Return molecule status as regards violation of Ghose filter molar refractivity rule.

        Args:
            molecule (Molecule): Molecular instance.

        Returns:
            np.array: integer representing violation status. 1 if rule is violated else 0.
        """
        refractivity = Chem.Crippen.MolMR(molecule.rdkit_mol)
        return np.array(
            [
                (refractivity >= self.lower_refractivity)
                and (refractivity <= self.upper_refractivity)
            ],
            dtype=int,
        ).reshape((1, -1))

    def featurize(self, molecule: Molecule) -> np.array:
        """
        Featurize single molecule instance. Returns the number of Ghose filter rules violated by a molecule.

        Args:
            molecule (Molecule): Molecular representation.

        Returns:
            np.array: number of Ghose filter rule violations.
        """
        num_violations = (
            self._mass_violation(molecule)
            + self._log_p_violation(molecule)
            + self._atom_count_violation(molecule)
            + self._refractivity_violation(molecule)
        ).astype(int)

        return num_violations

    def implementors(self) -> List[str]:
        """
        Return list of functionality implementors.

        Args:
            None.

        Returns:
            List[str]: List of implementors.
        """
        return ["Benedict Oshomah Emoekabu"]


class LeadLikenessFilterFeaturizer(AbstractFeaturizer):
    """Returns the number of violations of lead-likeness filter."""

    def __init__(
        self,
        lower_mass: int = 250,
        upper_mass: int = 350,
        upper_logp: float = 3.5,
        upper_num_rotable_bonds: int = 7,
        strict_rotability: bool = True,
    ):
        """Instantiate class.

        Args:
            lower_mass (int): Lower molar mass limit. Defaults to `250`.
            upper_mass (int): Upper molar mass limit. Defaults to `350`.
            upper_logp (float): Upper LogP limit. Defaults to `3.5`.
            upper_num_rotable_bonds (int): Upper limit for number of rotatable bonds in molecule. Defaults to `7`.
            strict_rotability (bool): Calculate number of rotatable bonds by strict criterion. Defaults to `True`
        """
        super().__init__()

        self.lower_mass, self.upper_mass = lower_mass, upper_mass
        self.upper_logp = upper_logp
        self.lower_atom_count = upper_num_rotable_bonds
        self.upper_num_rotable_bonds = upper_num_rotable_bonds
        self.strict_rotability = strict_rotability

        self._names = [
            {
                "noun": "number of lead-likeness filter violations",
            }
        ]

    def feature_labels(self) -> List[str]:
        """Return feature label(s).

        Args:
            None.

        Returns:
<<<<<<< HEAD
            (List[str]): List of names of extracted features.
=======
            List[str]: List of names of extracted features.
>>>>>>> 848106c6
        """
        return ["num_lead_likeness_violations"]

    def _mass_violation(self, molecule: Molecule) -> np.array:
        """Return molecule status as regards violation of molecular mass requirement for lead-likeness filter.

        Args:
            molecule (Molecule): Molecular instance.

        Returns:
            np.array: integer representing violation status. 1 if rule is violated else 0.
        """
        molar_mass = Descriptors.ExactMolWt(molecule.rdkit_mol)
        return np.array(
            [(molar_mass <= self.upper_mass) & (molar_mass >= self.lower_mass)], dtype=int
        ).reshape((1, -1))

    def _log_p_violation(self, molecule: Molecule) -> np.array:
        """Return molecule status as regards violation of LogP requirement for lead-likeness filter.

        Args:
            molecule (Molecule): Molecular instance.

        Returns:
            np.array: integer representing violation status. 1 if rule is violated else 0.
        """
        log_p = Chem.Crippen.MolLogP(molecule.rdkit_mol)
        return np.array([(log_p <= self.upper_logp)], dtype=int).reshape((1, -1))

    def _rotable_bond_violation(self, molecule: Molecule) -> np.array:
        """Return molecule status as regards violation of rotatable bond count requirement for lead-likeness filter.

        Args:
            molecule (Molecule): Molecular instance.

        Returns:
            np.array: integer representing violation status. 1 if rule is violated else 0.
        """
        num_rotable_bonds = rdMolDescriptors.CalcNumRotatableBonds(
            molecule.reveal_hydrogens(), strict=self.strict_rotability
        )
        return np.array([(num_rotable_bonds <= self.upper_num_rotable_bonds)], dtype=int).reshape(
            (1, -1)
        )

    def featurize(self, molecule: Molecule) -> np.array:
        """
        Featurize single molecule instance. Returns the number of lead-likeness filters violated by a molecule.

        Args:
            molecule (Molecule): Molecular representation.

        Returns:
            np.array: number of lead-likeness filter violations.
        """
        num_violations = (
            self._mass_violation(molecule)
            + self._log_p_violation(molecule)
            + self._rotable_bond_violation(molecule)
        ).astype(int)

        return num_violations

    def implementors(self) -> List[str]:
        """
        Return list of functionality implementors.

        Args:
            None.

        Returns:
            List[str]: List of implementors.
        """
        return ["Benedict Oshomah Emoekabu"]
<|MERGE_RESOLUTION|>--- conflicted
+++ resolved
@@ -1,398 +1,390 @@
-# -*- coding: utf-8 -*-
-
-"""Featurizers for drug & molecular rules."""
-
-from typing import List
-
-import numpy as np
-from rdkit import Chem
-from rdkit.Chem import Descriptors, rdMolDescriptors
-
-from chemcaption.featurize.base import AbstractFeaturizer
-from chemcaption.molecules import Molecule
-
-# Implemented drug rule-related featurizers.
-
-__all__ = [
-    "LipinskiFilterFeaturizer",
-    "GhoseFilterFeaturizer",
-    "LeadLikenessFilterFeaturizer",
-]
-
-
-class LipinskiFilterFeaturizer(AbstractFeaturizer):
-    """Returns the number of violations of Lipinski's Rule of 5."""
-
-    def __init__(self):
-        """Instantiate class."""
-        super().__init__()
-
-        self._names = [
-            {
-                "noun": "number of Lipinski violations",
-            }
-        ]
-
-    def feature_labels(self) -> List[str]:
-        """Return feature label(s).
-
-        Args:
-            None.
-
-        Returns:
-<<<<<<< HEAD
-            (List[str]): List of names of extracted features.
-=======
-            List[str]: List of names of extracted features.
->>>>>>> 848106c6
-        """
-        return ["num_lipinski_violations"]
-
-    def _mass_violation(self, molecule: Molecule) -> np.array:
-        """Return molecule status as regards violation of Lipinski's molar mass rule (must be < 500 Daltons).
-
-        Args:
-            molecule (Molecule): Molecular instance.
-
-        Returns:
-            np.array: integer representing violation status. 1 if rule is violated else 0.
-        """
-        molar_mass = Descriptors.ExactMolWt(molecule.rdkit_mol)
-        return np.array([molar_mass > 500], dtype=int).reshape((1, -1))
-
-    def _hydrogen_bond_donor_violation(self, molecule: Molecule) -> np.array:
-        """Return molecule status as regards violation of Lipinski's hydrogen bond donor rule (must be < 5).
-
-        Args:
-            molecule (Molecule): Molecular instance.
-
-        Returns:
-            np.array: integer representing violation status. 1 if rule is violated else 0.
-        """
-        hbd = Chem.Lipinski.NumHDonors(molecule.rdkit_mol)
-        return np.array([hbd > 5], dtype=int).reshape((1, -1))
-
-    def _hydrogen_bond_acceptor_violation(self, molecule: Molecule) -> np.array:
-        """Return molecule status as regards violation of Lipinski's hydrogen bond acceptor rule (must be < 10).
-
-        Args:
-            molecule (Molecule): Molecular instance.
-
-        Returns:
-            np.array: integer representing violation status. 1 if rule is violated else 0.
-        """
-        hba = Chem.Lipinski.NumHAcceptors(molecule.rdkit_mol)
-        return np.array([hba > 10], dtype=int).reshape((1, -1))
-
-    def _log_p_violation(self, molecule: Molecule) -> np.array:
-        """Return molecule status as regards violation of Lipinski's LogP rule (must be < 5).
-
-        Args:
-            molecule (Molecule): Molecular instance.
-
-        Returns:
-            np.array: integer representing violation status. 1 if rule is violated else 0.
-        """
-        log_p = Descriptors.MolLogP(molecule.rdkit_mol)
-        return np.array([log_p > 5], dtype=int).reshape((1, -1))
-
-    def featurize(self, molecule: Molecule) -> np.array:
-        """
-        Featurize single molecule instance. Returns the number of Lipinski rules violated by a molecule.
-
-        Args:
-            molecule (Molecule): Molecular representation.
-
-        Returns:
-            np.array: number of Lipinski Rule of 5 violations.
-        """
-        num_violations = (
-            self._mass_violation(molecule)
-            + self._log_p_violation(molecule)
-            + self._hydrogen_bond_acceptor_violation(molecule)
-            + self._hydrogen_bond_acceptor_violation(molecule)
-        ).astype(int)
-
-        return num_violations
-
-    def implementors(self) -> List[str]:
-        """
-        Return list of functionality implementors.
-
-        Args:
-            None.
-
-        Returns:
-            List[str]: List of implementors.
-        """
-        return ["Benedict Oshomah Emoekabu"]
-
-
-class GhoseFilterFeaturizer(AbstractFeaturizer):
-    """Returns the number of violations of Ghose filter."""
-
-    def __init__(
-        self,
-        lower_mass: int = 160,
-        upper_mass: int = 480,
-        lower_logp: float = -0.4,
-        upper_logp: float = 5.6,
-        lower_atom_count: int = 20,
-        upper_atom_count: int = 70,
-        lower_refractivity: float = 40,
-        upper_refractivity: float = 130,
-    ):
-        """Instantiate class.
-
-        Args:
-            lower_mass (int): Lower molar mass limit. Defaults to `160`.
-            upper_mass (int): Upper molar mass limit. Defaults to `480`.
-            lower_logp (float): Lower LogP limit. Defaults to `-0.4`.
-            upper_logp (float): Upper LogP limit. Defaults to `5.6`.
-            lower_atom_count (int): Lower limit for numer of atoms in molecule. Defaults to `20`.
-            upper_atom_count (int): Upper limit for numer of atoms in molecule. Defaults to `70`.
-            lower_refractivity (int): Lower limit for molecular refractivity. Defaults to `40`.
-            upper_refractivity (int): Upper limit for molecular refractivity. Defaults to `130`.
-
-        """
-        super().__init__()
-
-        self.lower_mass, self.upper_mass = lower_mass, upper_mass
-        self.lower_logp, self.upper_logp = lower_logp, upper_logp
-        self.lower_atom_count, self.upper_atom_count = lower_atom_count, upper_atom_count
-        self.lower_refractivity, self.upper_refractivity = lower_refractivity, upper_refractivity
-
-        self._names = [
-            {
-                "noun": "number of Ghose filter violations",
-            }
-        ]
-
-    def feature_labels(self) -> List[str]:
-        """Return feature label(s).
-
-        Args:
-            None.
-
-        Returns:
-<<<<<<< HEAD
-            (List[str]): List of names of extracted features.
-=======
-            List[str]: List of names of extracted features.
->>>>>>> 848106c6
-        """
-        return ["num_ghose_violations"]
-
-    def _mass_violation(self, molecule: Molecule) -> np.array:
-        """Return molecule status as regards violation of Ghose filter molar mass rule.
-
-        Args:
-            molecule (Molecule): Molecular instance.
-
-        Returns:
-            np.array: integer representing violation status. 1 if rule is violated else 0.
-        """
-        molar_mass = Descriptors.ExactMolWt(molecule.rdkit_mol)
-        return np.array(
-            [(molar_mass <= self.upper_mass) & (molar_mass >= self.lower_mass)], dtype=int
-        ).reshape((1, -1))
-
-    def _log_p_violation(self, molecule: Molecule) -> np.array:
-        """Return molecule status as regards violation of Ghose filter LogP rule.
-
-        Args:
-            molecule (Molecule): Molecular instance.
-
-        Returns:
-            np.array: integer representing violation status. 1 if rule is violated else 0.
-        """
-        log_p = Chem.Crippen.MolLogP(molecule.rdkit_mol)
-        return np.array(
-            [(log_p >= self.lower_logp) and (log_p <= self.upper_logp)], dtype=float
-        ).reshape((1, -1))
-
-    def _atom_count_violation(self, molecule: Molecule) -> np.array:
-        """Return molecule status as regards violation of Ghose filter atom count rule.
-
-        Args:
-            molecule (Molecule): Molecular instance.
-
-        Returns:
-            np.array: integer representing violation status. 1 if rule is violated else 0.
-        """
-        atom_count = len(molecule.reveal_hydrogens().GetAtoms())
-        return np.array(
-            [(atom_count >= self.lower_atom_count) and (atom_count <= self.upper_atom_count)],
-            dtype=int,
-        ).reshape((1, -1))
-
-    def _refractivity_violation(self, molecule: Molecule) -> np.array:
-        """Return molecule status as regards violation of Ghose filter molar refractivity rule.
-
-        Args:
-            molecule (Molecule): Molecular instance.
-
-        Returns:
-            np.array: integer representing violation status. 1 if rule is violated else 0.
-        """
-        refractivity = Chem.Crippen.MolMR(molecule.rdkit_mol)
-        return np.array(
-            [
-                (refractivity >= self.lower_refractivity)
-                and (refractivity <= self.upper_refractivity)
-            ],
-            dtype=int,
-        ).reshape((1, -1))
-
-    def featurize(self, molecule: Molecule) -> np.array:
-        """
-        Featurize single molecule instance. Returns the number of Ghose filter rules violated by a molecule.
-
-        Args:
-            molecule (Molecule): Molecular representation.
-
-        Returns:
-            np.array: number of Ghose filter rule violations.
-        """
-        num_violations = (
-            self._mass_violation(molecule)
-            + self._log_p_violation(molecule)
-            + self._atom_count_violation(molecule)
-            + self._refractivity_violation(molecule)
-        ).astype(int)
-
-        return num_violations
-
-    def implementors(self) -> List[str]:
-        """
-        Return list of functionality implementors.
-
-        Args:
-            None.
-
-        Returns:
-            List[str]: List of implementors.
-        """
-        return ["Benedict Oshomah Emoekabu"]
-
-
-class LeadLikenessFilterFeaturizer(AbstractFeaturizer):
-    """Returns the number of violations of lead-likeness filter."""
-
-    def __init__(
-        self,
-        lower_mass: int = 250,
-        upper_mass: int = 350,
-        upper_logp: float = 3.5,
-        upper_num_rotable_bonds: int = 7,
-        strict_rotability: bool = True,
-    ):
-        """Instantiate class.
-
-        Args:
-            lower_mass (int): Lower molar mass limit. Defaults to `250`.
-            upper_mass (int): Upper molar mass limit. Defaults to `350`.
-            upper_logp (float): Upper LogP limit. Defaults to `3.5`.
-            upper_num_rotable_bonds (int): Upper limit for number of rotatable bonds in molecule. Defaults to `7`.
-            strict_rotability (bool): Calculate number of rotatable bonds by strict criterion. Defaults to `True`
-        """
-        super().__init__()
-
-        self.lower_mass, self.upper_mass = lower_mass, upper_mass
-        self.upper_logp = upper_logp
-        self.lower_atom_count = upper_num_rotable_bonds
-        self.upper_num_rotable_bonds = upper_num_rotable_bonds
-        self.strict_rotability = strict_rotability
-
-        self._names = [
-            {
-                "noun": "number of lead-likeness filter violations",
-            }
-        ]
-
-    def feature_labels(self) -> List[str]:
-        """Return feature label(s).
-
-        Args:
-            None.
-
-        Returns:
-<<<<<<< HEAD
-            (List[str]): List of names of extracted features.
-=======
-            List[str]: List of names of extracted features.
->>>>>>> 848106c6
-        """
-        return ["num_lead_likeness_violations"]
-
-    def _mass_violation(self, molecule: Molecule) -> np.array:
-        """Return molecule status as regards violation of molecular mass requirement for lead-likeness filter.
-
-        Args:
-            molecule (Molecule): Molecular instance.
-
-        Returns:
-            np.array: integer representing violation status. 1 if rule is violated else 0.
-        """
-        molar_mass = Descriptors.ExactMolWt(molecule.rdkit_mol)
-        return np.array(
-            [(molar_mass <= self.upper_mass) & (molar_mass >= self.lower_mass)], dtype=int
-        ).reshape((1, -1))
-
-    def _log_p_violation(self, molecule: Molecule) -> np.array:
-        """Return molecule status as regards violation of LogP requirement for lead-likeness filter.
-
-        Args:
-            molecule (Molecule): Molecular instance.
-
-        Returns:
-            np.array: integer representing violation status. 1 if rule is violated else 0.
-        """
-        log_p = Chem.Crippen.MolLogP(molecule.rdkit_mol)
-        return np.array([(log_p <= self.upper_logp)], dtype=int).reshape((1, -1))
-
-    def _rotable_bond_violation(self, molecule: Molecule) -> np.array:
-        """Return molecule status as regards violation of rotatable bond count requirement for lead-likeness filter.
-
-        Args:
-            molecule (Molecule): Molecular instance.
-
-        Returns:
-            np.array: integer representing violation status. 1 if rule is violated else 0.
-        """
-        num_rotable_bonds = rdMolDescriptors.CalcNumRotatableBonds(
-            molecule.reveal_hydrogens(), strict=self.strict_rotability
-        )
-        return np.array([(num_rotable_bonds <= self.upper_num_rotable_bonds)], dtype=int).reshape(
-            (1, -1)
-        )
-
-    def featurize(self, molecule: Molecule) -> np.array:
-        """
-        Featurize single molecule instance. Returns the number of lead-likeness filters violated by a molecule.
-
-        Args:
-            molecule (Molecule): Molecular representation.
-
-        Returns:
-            np.array: number of lead-likeness filter violations.
-        """
-        num_violations = (
-            self._mass_violation(molecule)
-            + self._log_p_violation(molecule)
-            + self._rotable_bond_violation(molecule)
-        ).astype(int)
-
-        return num_violations
-
-    def implementors(self) -> List[str]:
-        """
-        Return list of functionality implementors.
-
-        Args:
-            None.
-
-        Returns:
-            List[str]: List of implementors.
-        """
-        return ["Benedict Oshomah Emoekabu"]
+# -*- coding: utf-8 -*-
+
+"""Featurizers for drug & molecular rules."""
+
+from typing import List
+
+import numpy as np
+from rdkit import Chem
+from rdkit.Chem import Descriptors, rdMolDescriptors
+
+from chemcaption.featurize.base import AbstractFeaturizer
+from chemcaption.molecules import Molecule
+
+# Implemented drug rule-related featurizers.
+
+__all__ = [
+    "LipinskiFilterFeaturizer",
+    "GhoseFilterFeaturizer",
+    "LeadLikenessFilterFeaturizer",
+]
+
+
+class LipinskiFilterFeaturizer(AbstractFeaturizer):
+    """Returns the number of violations of Lipinski's Rule of 5."""
+
+    def __init__(self):
+        """Instantiate class."""
+        super().__init__()
+
+        self._names = [
+            {
+                "noun": "number of Lipinski violations",
+            }
+        ]
+
+    def feature_labels(self) -> List[str]:
+        """Return feature label(s).
+
+        Args:
+            None.
+
+        Returns:
+            List[str]: List of names of extracted features.
+        """
+        return ["num_lipinski_violations"]
+
+    @staticmethod
+    def _mass_violation(molecule: Molecule) -> np.array:
+        """Return molecule status as regards violation of Lipinski's molar mass rule (must be < 500 Daltons).
+
+        Args:
+            molecule (Molecule): Molecular instance.
+
+        Returns:
+            np.array: integer representing violation status. 1 if rule is violated else 0.
+        """
+        molar_mass = Descriptors.ExactMolWt(molecule.rdkit_mol)
+        return np.array([molar_mass > 500], dtype=int).reshape((1, -1))
+
+    @staticmethod
+    def _hydrogen_bond_donor_violation(molecule: Molecule) -> np.array:
+        """Return molecule status as regards violation of Lipinski's hydrogen bond donor rule (must be < 5).
+
+        Args:
+            molecule (Molecule): Molecular instance.
+
+        Returns:
+            np.array: integer representing violation status. 1 if rule is violated else 0.
+        """
+        hbd = Chem.Lipinski.NumHDonors(molecule.rdkit_mol)
+        return np.array([hbd > 5], dtype=int).reshape((1, -1))
+
+    @staticmethod
+    def _hydrogen_bond_acceptor_violation(molecule: Molecule) -> np.array:
+        """Return molecule status as regards violation of Lipinski's hydrogen bond acceptor rule (must be < 10).
+
+        Args:
+            molecule (Molecule): Molecular instance.
+
+        Returns:
+            np.array: integer representing violation status. 1 if rule is violated else 0.
+        """
+        hba = Chem.Lipinski.NumHAcceptors(molecule.rdkit_mol)
+        return np.array([hba > 10], dtype=int).reshape((1, -1))
+
+    @staticmethod
+    def _log_p_violation(molecule: Molecule) -> np.array:
+        """Return molecule status as regards violation of Lipinski's LogP rule (must be < 5).
+
+        Args:
+            molecule (Molecule): Molecular instance.
+
+        Returns:
+            np.array: integer representing violation status. 1 if rule is violated else 0.
+        """
+        log_p = Descriptors.MolLogP(molecule.rdkit_mol)
+        return np.array([log_p > 5], dtype=int).reshape((1, -1))
+
+    def featurize(self, molecule: Molecule) -> np.array:
+        """
+        Featurize single molecule instance. Returns the number of Lipinski rules violated by a molecule.
+
+        Args:
+            molecule (Molecule): Molecular representation.
+
+        Returns:
+            np.array: number of Lipinski Rule of 5 violations.
+        """
+        num_violations = (
+            self._mass_violation(molecule)
+            + self._log_p_violation(molecule)
+            + self._hydrogen_bond_acceptor_violation(molecule)
+            + self._hydrogen_bond_acceptor_violation(molecule)
+        ).astype(int)
+
+        return num_violations
+
+    def implementors(self) -> List[str]:
+        """
+        Return list of functionality implementors.
+
+        Args:
+            None.
+
+        Returns:
+            List[str]: List of implementors.
+        """
+        return ["Benedict Oshomah Emoekabu"]
+
+
+class GhoseFilterFeaturizer(AbstractFeaturizer):
+    """Returns the number of violations of Ghose filter."""
+
+    def __init__(
+        self,
+        lower_mass: int = 160,
+        upper_mass: int = 480,
+        lower_logp: float = -0.4,
+        upper_logp: float = 5.6,
+        lower_atom_count: int = 20,
+        upper_atom_count: int = 70,
+        lower_refractivity: float = 40,
+        upper_refractivity: float = 130,
+    ):
+        """Instantiate class.
+
+        Args:
+            lower_mass (int): Lower molar mass limit. Defaults to `160`.
+            upper_mass (int): Upper molar mass limit. Defaults to `480`.
+            lower_logp (float): Lower LogP limit. Defaults to `-0.4`.
+            upper_logp (float): Upper LogP limit. Defaults to `5.6`.
+            lower_atom_count (int): Lower limit for numer of atoms in molecule. Defaults to `20`.
+            upper_atom_count (int): Upper limit for numer of atoms in molecule. Defaults to `70`.
+            lower_refractivity (int): Lower limit for molecular refractivity. Defaults to `40`.
+            upper_refractivity (int): Upper limit for molecular refractivity. Defaults to `130`.
+
+        """
+        super().__init__()
+
+        self.lower_mass, self.upper_mass = lower_mass, upper_mass
+        self.lower_logp, self.upper_logp = lower_logp, upper_logp
+        self.lower_atom_count, self.upper_atom_count = lower_atom_count, upper_atom_count
+        self.lower_refractivity, self.upper_refractivity = lower_refractivity, upper_refractivity
+
+        self._names = [
+            {
+                "noun": "number of Ghose filter violations",
+            }
+        ]
+
+    def feature_labels(self) -> List[str]:
+        """Return feature label(s).
+
+        Args:
+            None.
+
+        Returns:
+            List[str]: List of names of extracted features.
+        """
+        return ["num_ghose_violations"]
+
+    def _mass_violation(self, molecule: Molecule) -> np.array:
+        """Return molecule status as regards violation of Ghose filter molar mass rule.
+
+        Args:
+            molecule (Molecule): Molecular instance.
+
+        Returns:
+            np.array: integer representing violation status. 1 if rule is violated else 0.
+        """
+        molar_mass = Descriptors.ExactMolWt(molecule.rdkit_mol)
+        return np.array(
+            [(molar_mass <= self.upper_mass) & (molar_mass >= self.lower_mass)], dtype=int
+        ).reshape((1, -1))
+
+    def _log_p_violation(self, molecule: Molecule) -> np.array:
+        """Return molecule status as regards violation of Ghose filter LogP rule.
+
+        Args:
+            molecule (Molecule): Molecular instance.
+
+        Returns:
+            np.array: integer representing violation status. 1 if rule is violated else 0.
+        """
+        log_p = Chem.Crippen.MolLogP(molecule.rdkit_mol)
+        return np.array(
+            [(log_p >= self.lower_logp) and (log_p <= self.upper_logp)], dtype=float
+        ).reshape((1, -1))
+
+    def _atom_count_violation(self, molecule: Molecule) -> np.array:
+        """Return molecule status as regards violation of Ghose filter atom count rule.
+
+        Args:
+            molecule (Molecule): Molecular instance.
+
+        Returns:
+            np.array: integer representing violation status. 1 if rule is violated else 0.
+        """
+        atom_count = len(molecule.reveal_hydrogens().GetAtoms())
+        return np.array(
+            [(atom_count >= self.lower_atom_count) and (atom_count <= self.upper_atom_count)],
+            dtype=int,
+        ).reshape((1, -1))
+
+    def _refractivity_violation(self, molecule: Molecule) -> np.array:
+        """Return molecule status as regards violation of Ghose filter molar refractivity rule.
+
+        Args:
+            molecule (Molecule): Molecular instance.
+
+        Returns:
+            np.array: integer representing violation status. 1 if rule is violated else 0.
+        """
+        refractivity = Chem.Crippen.MolMR(molecule.rdkit_mol)
+        return np.array(
+            [
+                (refractivity >= self.lower_refractivity)
+                and (refractivity <= self.upper_refractivity)
+            ],
+            dtype=int,
+        ).reshape((1, -1))
+
+    def featurize(self, molecule: Molecule) -> np.array:
+        """
+        Featurize single molecule instance. Returns the number of Ghose filter rules violated by a molecule.
+
+        Args:
+            molecule (Molecule): Molecular representation.
+
+        Returns:
+            np.array: number of Ghose filter rule violations.
+        """
+        num_violations = (
+            self._mass_violation(molecule)
+            + self._log_p_violation(molecule)
+            + self._atom_count_violation(molecule)
+            + self._refractivity_violation(molecule)
+        ).astype(int)
+
+        return num_violations
+
+    def implementors(self) -> List[str]:
+        """
+        Return list of functionality implementors.
+
+        Args:
+            None.
+
+        Returns:
+            List[str]: List of implementors.
+        """
+        return ["Benedict Oshomah Emoekabu"]
+
+
+class LeadLikenessFilterFeaturizer(AbstractFeaturizer):
+    """Returns the number of violations of lead-likeness filter."""
+
+    def __init__(
+        self,
+        lower_mass: int = 250,
+        upper_mass: int = 350,
+        upper_logp: float = 3.5,
+        upper_num_rotable_bonds: int = 7,
+        strict_rotability: bool = True,
+    ):
+        """Instantiate class.
+
+        Args:
+            lower_mass (int): Lower molar mass limit. Defaults to `250`.
+            upper_mass (int): Upper molar mass limit. Defaults to `350`.
+            upper_logp (float): Upper LogP limit. Defaults to `3.5`.
+            upper_num_rotable_bonds (int): Upper limit for number of rotatable bonds in molecule. Defaults to `7`.
+            strict_rotability (bool): Calculate number of rotatable bonds by strict criterion. Defaults to `True`
+        """
+        super().__init__()
+
+        self.lower_mass, self.upper_mass = lower_mass, upper_mass
+        self.upper_logp = upper_logp
+        self.lower_atom_count = upper_num_rotable_bonds
+        self.upper_num_rotable_bonds = upper_num_rotable_bonds
+        self.strict_rotability = strict_rotability
+
+        self._names = [
+            {
+                "noun": "number of lead-likeness filter violations",
+            }
+        ]
+
+    def feature_labels(self) -> List[str]:
+        """Return feature label(s).
+
+        Args:
+            None.
+
+        Returns:
+            List[str]: List of names of extracted features.
+        """
+        return ["num_lead_likeness_violations"]
+
+    def _mass_violation(self, molecule: Molecule) -> np.array:
+        """Return molecule status as regards violation of molecular mass requirement for lead-likeness filter.
+
+        Args:
+            molecule (Molecule): Molecular instance.
+
+        Returns:
+            np.array: integer representing violation status. 1 if rule is violated else 0.
+        """
+        molar_mass = Descriptors.ExactMolWt(molecule.rdkit_mol)
+        return np.array(
+            [(molar_mass <= self.upper_mass) & (molar_mass >= self.lower_mass)], dtype=int
+        ).reshape((1, -1))
+
+    def _log_p_violation(self, molecule: Molecule) -> np.array:
+        """Return molecule status as regards violation of LogP requirement for lead-likeness filter.
+
+        Args:
+            molecule (Molecule): Molecular instance.
+
+        Returns:
+            np.array: integer representing violation status. 1 if rule is violated else 0.
+        """
+        log_p = Chem.Crippen.MolLogP(molecule.rdkit_mol)
+        return np.array([(log_p <= self.upper_logp)], dtype=int).reshape((1, -1))
+
+    def _rotable_bond_violation(self, molecule: Molecule) -> np.array:
+        """Return molecule status as regards violation of rotatable bond count requirement for lead-likeness filter.
+
+        Args:
+            molecule (Molecule): Molecular instance.
+
+        Returns:
+            np.array: integer representing violation status. 1 if rule is violated else 0.
+        """
+        num_rotable_bonds = rdMolDescriptors.CalcNumRotatableBonds(
+            molecule.reveal_hydrogens(), strict=self.strict_rotability
+        )
+        return np.array([(num_rotable_bonds <= self.upper_num_rotable_bonds)], dtype=int).reshape(
+            (1, -1)
+        )
+
+    def featurize(self, molecule: Molecule) -> np.array:
+        """
+        Featurize single molecule instance. Returns the number of lead-likeness filters violated by a molecule.
+
+        Args:
+            molecule (Molecule): Molecular representation.
+
+        Returns:
+            np.array: number of lead-likeness filter violations.
+        """
+        num_violations = (
+            self._mass_violation(molecule)
+            + self._log_p_violation(molecule)
+            + self._rotable_bond_violation(molecule)
+        ).astype(int)
+
+        return num_violations
+
+    def implementors(self) -> List[str]:
+        """
+        Return list of functionality implementors.
+
+        Args:
+            None.
+
+        Returns:
+            List[str]: List of implementors.
+        """
+        return ["Benedict Oshomah Emoekabu"]
--- conflicted
+++ resolved
@@ -1,131 +1,127 @@
-# -*- coding: utf-8 -*-
-
-"""Classes for representing featurizer output as text."""
-
-from dataclasses import dataclass
-from typing import Any, Dict, List, Optional, Union
-
-import numpy as np
-
-from chemcaption.featurize.text_utils import inspect_info
-from chemcaption.featurize.utils import join_list_elements
-
-# Implemented text-related classes
-
-__all__ = ["Prompt", "PromptCollection"]
-
-
-@dataclass
-class Prompt:
-    """Encapsulate all things prompt-related."""
-
-    completion: Union[str, float, int, bool, List[Union[str, float, int, bool]]]
-    representation: Union[str, List[str]]
-    representation_type: Union[str, float, int, bool, np.array]
-    completion_type: Union[str, float, int, bool, np.array]
-    completion_names: Union[str, List[str]]
-    completion_labels: Union[str, List[str]]
-    prompt_template: Optional[str] = None
-    completion_template: Optional[str] = None
-    constraint: Optional[str] = None
-
-    def to_dict(self) -> Dict[str, Any]:
-        """Return dictionary representation of object.
-
-        Args:
-            None.
-
-        Returns:
-            Dict[str, Any]: Dictionary containing all relevant prompt-related information.
-        """
-
-        return self.__dict__()
-
-    def __dict__(self) -> Dict[str, Any]:
-        """Return dictionary representation of object.
-
-        Args:
-            None.
-
-        Returns:
-            Dict[str, Any]: Dictionary containing all relevant prompt-related information.
-        """
-
-        return {
-            "representation": self.representation,
-            "representation_type": self.representation_type,
-            "prompt_template": self.prompt_template,
-            "completion_template": self.completion_template,
-            "completion": self.completion,
-            "completion_names": self.completion_names,
-            "completion_labels": self.completion_labels,
-            "constraint": self.constraint,
-            "filled_prompt": self.fill_template(self.prompt_template) + f"\n{self.constraint}"
-            if self.constraint
-            else self.fill_template(self.prompt_template),
-            "filled_completion": self.fill_template(self.completion_template),
-        }
-
-    def fill_template(self, template: str, precision_type: str = "decimal") -> str:
-        """Fill up the prompt template with appropriate values.
-
-        Args:
-<<<<<<< HEAD
-            template (str): Prompt template.
-=======
-            template (str): Template format as string.
->>>>>>> 848106c6
-            precision_type (str): Level of precision for approximation purposes. Can be `decimal` or `significant`.
-                Defaults to `decimal`.
-
-        Returns:
-            str: Appropriately formatted template.
-        """
-        molecular_info = dict(
-            PROPERTY_NAME=self.completion_names,
-            REPR_SYSTEM=self.representation_type,
-            REPR_STRING=self.representation,
-            PROPERTY_VALUE=join_list_elements(self.completion),
-            PRECISION=4,
-            PRECISION_TYPE=precision_type,
-            COMPLETION=self.completion,
-            VERB="are" if len(self.completion) > 1 else "is",
-        )
-        molecular_info = inspect_info(molecular_info)
-
-        return template.format(**molecular_info)
-
-    def __str__(self) -> str:
-        """Return string representation of object.
-
-        Args:
-            None.
-
-        Returns:
-            str: Appropriately formatted template.
-        """
-        return str(self.__dict__())
-
-    def to_meta_yaml(self):
-        """Convert all prompt information from string to YAML format."""
-        raise NotImplementedError
-
-    def implementors(self) -> List[str]:
-        """
-        Return list of functionality implementors.
-
-        Args:
-            None.
-
-        Returns:
-            List[str]: List of implementors.
-        """
-        return ["Benedict Oshomah Emoekabu"]
-
-
-class PromptCollection:
-    def __init__(self, prompts: List[Prompt]):
-        self.prompts = prompts
-
-    def to_list(self):
-        return [prompt.to_dict() for prompt in self.prompts]
+# -*- coding: utf-8 -*-
+
+"""Classes for representing featurizer output as text."""
+
+from dataclasses import dataclass
+from typing import Any, Dict, List, Optional, Union
+
+import numpy as np
+
+from chemcaption.featurize.text_utils import inspect_info
+from chemcaption.featurize.utils import join_list_elements
+
+# Implemented text-related classes
+
+__all__ = ["Prompt", "PromptCollection"]
+
+
+@dataclass
+class Prompt:
+    """Encapsulate all things prompt-related."""
+
+    completion: Union[str, float, int, bool, List[Union[str, float, int, bool]]]
+    representation: Union[str, List[str]]
+    representation_type: Union[str, float, int, bool, np.array]
+    completion_type: Union[str, float, int, bool, np.array]
+    completion_names: Union[str, List[str]]
+    completion_labels: Union[str, List[str]]
+    prompt_template: Optional[str] = None
+    completion_template: Optional[str] = None
+    constraint: Optional[str] = None
+
+    def to_dict(self) -> Dict[str, Any]:
+        """Return dictionary representation of object.
+
+        Args:
+            None.
+
+        Returns:
+            Dict[str, Any]: Dictionary containing all relevant prompt-related information.
+        """
+
+        return self.__dict__()
+
+    def __dict__(self) -> Dict[str, Any]:
+        """Return dictionary representation of object.
+
+        Args:
+            None.
+
+        Returns:
+            Dict[str, Any]: Dictionary containing all relevant prompt-related information.
+        """
+
+        return {
+            "representation": self.representation,
+            "representation_type": self.representation_type,
+            "prompt_template": self.prompt_template,
+            "completion_template": self.completion_template,
+            "completion": self.completion,
+            "completion_names": self.completion_names,
+            "completion_labels": self.completion_labels,
+            "constraint": self.constraint,
+            "filled_prompt": self.fill_template(self.prompt_template) + f"\n{self.constraint}"
+            if self.constraint
+            else self.fill_template(self.prompt_template),
+            "filled_completion": self.fill_template(self.completion_template),
+        }
+
+    def fill_template(self, template: str, precision_type: str = "decimal") -> str:
+        """Fill up the prompt template with appropriate values.
+
+        Args:
+            template (str): Prompt template.
+            precision_type (str): Level of precision for approximation purposes. Can be `decimal` or `significant`.
+                Defaults to `decimal`.
+
+        Returns:
+            str: Appropriately formatted template.
+        """
+        molecular_info = dict(
+            PROPERTY_NAME=self.completion_names,
+            REPR_SYSTEM=self.representation_type,
+            REPR_STRING=self.representation,
+            PROPERTY_VALUE=join_list_elements(self.completion),
+            PRECISION=4,
+            PRECISION_TYPE=precision_type,
+            COMPLETION=self.completion,
+            VERB="are" if len(self.completion) > 1 else "is",
+        )
+        molecular_info = inspect_info(molecular_info)
+
+        return template.format(**molecular_info)
+
+    def __str__(self) -> str:
+        """Return string representation of object.
+
+        Args:
+            None.
+
+        Returns:
+            str: Appropriately formatted template.
+        """
+        return str(self.__dict__())
+
+    def to_meta_yaml(self):
+        """Convert all prompt information from string to YAML format."""
+        raise NotImplementedError
+
+    def implementors(self) -> List[str]:
+        """
+        Return list of functionality implementors.
+
+        Args:
+            None.
+
+        Returns:
+            List[str]: List of implementors.
+        """
+        return ["Benedict Oshomah Emoekabu"]
+
+
+class PromptCollection:
+    def __init__(self, prompts: List[Prompt]):
+        self.prompts = prompts
+
+    def to_list(self):
+        return [prompt.to_dict() for prompt in self.prompts]
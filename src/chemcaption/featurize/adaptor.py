--- conflicted
+++ resolved
@@ -40,20 +40,6 @@
         self._label = labels
         self.rdkit_function_kwargs = rdkit_function_kwargs
 
-<<<<<<< HEAD
-    def feature_labels(self) -> List[str]:
-        """Return feature label(s).
-
-        Args:
-            None.
-
-        Returns:
-            (List[str]): List of labels for extracted features.
-        """
-        return self._label
-
-=======
->>>>>>> f62c90ab
     def featurize(
         self,
         molecule: Molecule,

--- conflicted
+++ resolved
@@ -309,7 +309,7 @@
             featurizer (AbstractFeaturizer): Featurizer to compare on.
             molecules (List[Union[SMILESMolecule, InChIMolecule, SELFIESMolecule]]):
                 List containing a pair of molecule instances.
-            epsilon (float): Small float. Precision bound for numerical inconsistencies.
+            epsilon (float): Small float. Precision bound for numerical inconsistencies. Defaults to 0.0.
 
         Returns:
             (np.array): Comparison results. 1 if all extracted features are equal, else 0.
@@ -322,11 +322,7 @@
 
     def featurize(
         self, molecules: List[Union[SMILESMolecule, InChIMolecule, SELFIESMolecule]],
-<<<<<<< HEAD
         epsilon: float = .0,
-=======
-        epsilon: float = .1,
->>>>>>> 9ff598ed
     ) -> np.array:
         """
         Featurize multiple molecule instances.
@@ -335,7 +331,7 @@
 
         Args:
             molecules (List[Union[SMILESMolecule, InChIMolecule, SELFIESMolecule]]): Molecule instances to be compared.
-            epsilon (float): Small float. Precision bound for numerical inconsistencies.
+            epsilon (float): Small float. Precision bound for numerical inconsistencies. Defaults to 0.0.
 
         Returns:
             (np.array): Array containing extracted features with shape `(1, N)`,
@@ -358,7 +354,7 @@
         Returns:
             List[str]: List of labels for all features extracted by all featurizers.
         """
-        labels = list()
+        labels = []
         for featurizer in self.featurizers:
             labels += featurizer.feature_labels()
 
@@ -370,19 +366,21 @@
         return labels
 
     def compare(
-        self, molecules: List[Union[SMILESMolecule, InChIMolecule, SELFIESMolecule]]
+        self, molecules: List[Union[SMILESMolecule, InChIMolecule, SELFIESMolecule]],
+        epsilon: float = 0.,
     ) -> np.array:
         """
         Compare features from multiple molecular instances. 1 if all molecules are similar, else 0.
 
         Args:
             molecules (List[Union[SMILESMolecule, InChIMolecule, SELFIESMolecule]]): Molecule instances to be compared.
+            epsilon (float): Small float. Precision bound for numerical inconsistencies. Defaults to 0.0.
 
         Returns:
             (np.array): Array containing comparison results with shape `(1, N)`,
                 where `N` is the number of featurizers provided at initialization time.
         """
-        return self.featurize(molecules=molecules)
+        return self.featurize(molecules=molecules, epsilon=epsilon)
 
     def implementors(self) -> List[str]:
         """

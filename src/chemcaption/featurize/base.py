--- conflicted
+++ resolved
@@ -17,12 +17,8 @@
 __all__ = [
     "AbstractFeaturizer",  # Featurizer base class.
     "MultipleFeaturizer",  # Combines multiple featurizers.
-<<<<<<< HEAD
-    "RDKitAdaptor",  # Higher-level featurizer. Returns lower-level featurizer instances.
     "Comparator",  # Class for comparing featurizer results amongst molecules.
     "MultipleComparator",  # Higher-level Comparator. Returns lower-level Comparator instances.
-=======
->>>>>>> 0de49b28
 ]
 
 
@@ -224,62 +220,6 @@
         Returns:
             List[str]: List of implementors.
         """
-<<<<<<< HEAD
-        return ["Benedict Oshomah Emoekabu"]
-
-
-class RDKitAdaptor(AbstractFeaturizer):
-    """Higher-level featurizer. Returns specific, lower-level featurizers."""
-
-    def __init__(
-        self, rdkit_function: Callable, labels: List[str], **rdkit_function_kwargs: Dict[str, Any]
-    ):
-        """Initialize class object.
-
-        Args:
-            rdkit_function (Callable): Molecule descriptor-generating function.
-                May be obtained from a chemistry featurization package like `rdkit` or custom written.
-            labels (List[str]): Feature label(s) to assign to extracted feature(s).
-            rdkit_function_kwargs (Dict[str, Any]): Keyword arguments to be parsed by `rdkit_function`.
-        """
-        super().__init__()
-        self.rdkit_function = rdkit_function
-        self._labels = labels
-        self.rdkit_function_kwargs = rdkit_function_kwargs
-
-    def featurize(
-        self,
-        molecule: Union[SMILESMolecule, InChIMolecule, SELFIESMolecule],
-    ) -> np.array:
-        """
-        Featurize single molecule instance. Extract and return features from molecular object.
-
-        Args:
-            molecule (Union[SMILESMolecule, InChIMolecule, SELFIESMolecule]): Molecule representation.
-
-        Returns:
-            (np.array): Array containing extracted features.
-        """
-        feature = self.rdkit_function(molecule.rdkit_mol, **self.rdkit_function_kwargs)
-        feature = (
-            [
-                feature,
-            ]
-            if isinstance(feature, (int, float))
-            else feature
-        )
-        return np.array(feature).reshape((1, -1))
-
-    def implementors(self) -> List[str]:
-        """
-        Return list of functionality implementors.
-
-        Args:
-            None
-
-        Returns:
-            List[str]: List of implementors.
-        """
         return ["Benedict Oshomah Emoekabu"]
 
 
@@ -298,14 +238,14 @@
     def _compare_on_featurizer(
         self,
         featurizer: AbstractFeaturizer,
-        molecules: List[Union[SMILESMolecule, InChIMolecule, SELFIESMolecule]],
+        molecules: List[Molecule],
         epsilon: float = 0.0,
     ) -> np.array:
         """Return results of molecule feature comparison between molecule instance pairs.
 
         Args:
             featurizer (AbstractFeaturizer): Featurizer to compare on.
-            molecules (List[Union[SMILESMolecule, InChIMolecule, SELFIESMolecule]]):
+            molecules (List[Molecule]):
                 List containing a pair of molecule instances.
             epsilon (float): Small float. Precision bound for numerical inconsistencies. Defaults to 0.0.
 
@@ -320,7 +260,7 @@
 
     def featurize(
         self,
-        molecules: List[Union[SMILESMolecule, InChIMolecule, SELFIESMolecule]],
+        molecules: List[Molecule],
         epsilon: float = 0.0,
     ) -> np.array:
         """
@@ -329,7 +269,7 @@
         Extract and return comparison between molecular instances. 1 if similar, else 0.
 
         Args:
-            molecules (List[Union[SMILESMolecule, InChIMolecule, SELFIESMolecule]]): Molecule instances to be compared.
+            molecules (List[Molecule]): Molecule instances to be compared.
             epsilon (float): Small float. Precision bound for numerical inconsistencies. Defaults to 0.0.
 
         Returns:
@@ -357,23 +297,20 @@
         for featurizer in self.featurizers:
             labels += featurizer.feature_labels()
 
-        labels = [
-            (label + "_similarity" if not label.__contains__("similarity") else label)
-            for label in labels
-        ]
+        labels = [label + "_similarity" for label in labels]
 
         return labels
 
     def compare(
         self,
-        molecules: List[Union[SMILESMolecule, InChIMolecule, SELFIESMolecule]],
+        molecules: List[Molecule],
         epsilon: float = 0.0,
     ) -> np.array:
         """
         Compare features from multiple molecular instances. 1 if all molecules are similar, else 0.
 
         Args:
-            molecules (List[Union[SMILESMolecule, InChIMolecule, SELFIESMolecule]]): Molecule instances to be compared.
+            molecules (List[Molecule]): Molecule instances to be compared.
             epsilon (float): Small float. Precision bound for numerical inconsistencies. Defaults to 0.0.
 
         Returns:
@@ -406,7 +343,7 @@
         """
         super().__init__()
 
-        # Type check for Comparator
+        # Type check for Comparator instances
         for ix, comparator in enumerate(comparators):
             if not isinstance(comparator, Comparator):
                 raise ValueError(
@@ -417,14 +354,14 @@
 
     def featurize(
         self,
-        molecules: List[Union[SMILESMolecule, InChIMolecule, SELFIESMolecule]],
+        molecules: List[Molecule],
         epsilon: float = 0.0,
     ) -> np.array:
         """
         Compare features from multiple molecular Comparators. 1 if all molecules are similar, else 0.
 
         Args:
-            molecules (List[Union[SMILESMolecule, InChIMolecule, SELFIESMolecule]]): Molecule instances to be compared.
+            molecules (List[Molecule]): Molecule instances to be compared.
             epsilon (float): Small float. Precision bound for numerical inconsistencies. Defaults to 0.0.
 
         Returns:
@@ -438,6 +375,23 @@
 
         return np.concatenate(features, axis=-1)
 
+    def feature_labels(
+        self,
+    ) -> List[str]:
+        """Return feature labels.
+
+        Args:
+            None
+
+        Returns:
+            List[str]: List of labels for all features extracted by all comparators.
+        """
+        labels = []
+        for comparator in self.comparators:
+            labels += comparator.feature_labels()
+
+        return labels
+
     def implementors(self) -> List[str]:
         """
         Return list of functionality implementors.
@@ -448,6 +402,4 @@
         Returns:
             List[str]: List of implementors.
         """
-=======
->>>>>>> 0de49b28
         return ["Benedict Oshomah Emoekabu"]
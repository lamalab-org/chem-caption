--- conflicted
+++ resolved
@@ -1,20 +1,3 @@
-<<<<<<< HEAD
-"""Abstract base class and wrappers for featurizers."""
-
-from abc import ABC, abstractmethod
-from typing import Any, Callable, Dict, List, Optional, Sequence, Union
-
-import numpy as np
-import rdkit
-from rdkit.Chem import Descriptors, rdMolDescriptors
-
-from chemcaption.molecules import InChIMolecule, SELFIESMolecule, SMILESMolecule
-from chemcaption.presets import inspect_info
-
-
-class AbstractFeaturizer(ABC):
-    """Base class for lower level Featurizers."""
-=======
 # -*- coding: utf-8 -*-
 
 """Abstract base class and wrappers for featurizers."""
@@ -42,7 +25,6 @@
 
 class AbstractFeaturizer(ABC):
     """Abstract base class for lower level Featurizers."""
->>>>>>> a5cfaa27
 
     def __init__(self):
         """Initialize class. Initialize periodic table."""
@@ -120,10 +102,6 @@
             (List[Prompt]): List of Prompt instances containing relevant information extracted from each
                 molecule in `molecules`.
         """
-<<<<<<< HEAD
-
-=======
->>>>>>> a5cfaa27
         return [self.text_featurize(molecule=molecule) for molecule in molecules]
 
     @abstractmethod
@@ -170,9 +148,6 @@
 
     def citations(self):
         """Return citation for this project."""
-<<<<<<< HEAD
-        return None
-=======
         return None
 
 
@@ -304,5 +279,4 @@
         Returns:
             List[str]: List of implementors.
         """
-        return ["Benedict Oshomah Emoekabu"]
->>>>>>> a5cfaa27
+        return ["Benedict Oshomah Emoekabu"]
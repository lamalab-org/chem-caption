# -*- coding: utf-8 -*-

"""Featurizers for 3D (i.e., spatial) information."""

<<<<<<< HEAD
from typing import Any, Dict, List, Optional, Union

import numpy as np
from frozendict import frozendict
from rdkit import Chem
from rdkit.Chem import Descriptors3D

from chemcaption.featurize.base import AbstractFeaturizer, MorfeusFeaturizer
from chemcaption.featurize.utils import cached_conformer, join_list_elements
=======
from functools import lru_cache
from typing import Dict, List, Union

import numpy as np
from frozendict import frozendict
from givemeconformer.api import _get_conformer
from rdkit import Chem
from rdkit.Chem import Descriptors3D

from chemcaption.featurize.base import AbstractFeaturizer
from chemcaption.featurize.utils import join_list_elements
>>>>>>> c095c981
from chemcaption.molecules import Molecule

# Implemented bond-related featurizers

__all__ = [
    "ThreeDimensionalFeaturizer",
    "EccentricityFeaturizer",
    "AsphericityFeaturizer",
    "InertialShapeFactorFeaturizer",
    "NPRFeaturizer",
    "PMIFeaturizer",
<<<<<<< HEAD
    "AtomVolumeFeaturizer",
=======
    "SpherocityIndexFeaturizer",
    "RadiusOfGyrationFeaturizer",
>>>>>>> c095c981
]


"""Abstract Featurizer for extracting 3D features from molecule."""


class ThreeDimensionalFeaturizer(AbstractFeaturizer):
    """Abstract class for 3-D featurizers."""

    def __init__(self, use_masses: bool = True, force=True, conformer_generation_kwargs=None):
        """Instantiate initialization scheme to be inherited.

        Args:
            use_masses (bool): Utilize elemental masses in eccentricity calculation. Defaults to `True`.
            force (bool): Utilize force field calculations for energy minimization.
            conformer_generation_kwargs (dict): Keyword arguments for conformer generation.
        """
        super().__init__()

        self.use_masses = use_masses
        self.force = force

        self.FUNCTION_MAP = None
        self._conf_gen_kwargs = (
            frozendict(conformer_generation_kwargs)
            if conformer_generation_kwargs
            else frozendict({})
        )

    def _get_conformer(self, mol):
        smiles = Chem.MolToSmiles(mol)
        return cached_conformer(smiles, self._conf_gen_kwargs)

    def _base_rdkit_utility_keys(self) -> List[str]:
        """Returns sorted identifiers for `rdkit` functions in function map.

        Args:
            None.

        Returns:
            (List[str]): List of ordered function keys.
        """
        keys = list(k for k in self.FUNCTION_MAP.keys())
        keys.sort()
        return keys

    def _measure_all(
        self, *x: Chem.Mol, **y: Dict[str, Union[int, str]]
    ) -> List[Union[int, float]]:
        """Return results for all possible variants of 3D featurizer.

        Args:
            *x (Chem.Mol): rdkit Molecule object.
            **y (Union[str, int]): Keyword arguments.

        Returns:
            (List[Union[int, float]]): List of computed results for different variants of interest.
        """
        keys = self._base_rdkit_utility_keys()
        results = [self.FUNCTION_MAP[idx](*x, **y) for idx in keys]
        return results

    def featurize(self, molecule: Molecule) -> None:
        """
        Featurize single molecule instance. Extract 3D feature value for `molecule`.

        Args:
            molecule (Molecule): Molecule representation.

        Raises:
            (NotImplementedError): Exception signifying lack of implementation.
        """
        raise NotImplementedError

    def implementors(self) -> List[str]:
        """
        Return list of functionality implementors.

        Args:
            None.

        Returns:
            (List[str]): List of implementors.
        """
        return ["Benedict Oshomah Emoekabu"]


class EccentricityFeaturizer(ThreeDimensionalFeaturizer):
    """Featurizer to return eccentricity value of a molecule."""

    def __init__(self, use_masses: bool = True, force=True, conformer_generation_kwargs=None):
        """Initialize class object.

        Args:
            use_masses (bool): Utilize elemental masses in eccentricity calculation. Defaults to `True`.
            force (bool): Utilize force field calculations for energy minimization.
            conformer_generation_kwargs (dict): Keyword arguments for conformer generation.
        """
        super().__init__(
            use_masses=use_masses,
            force=force,
            conformer_generation_kwargs=conformer_generation_kwargs,
        )

        self._names = [{"noun": "eccentricity"}]

    def feature_labels(self) -> List[str]:
        return ["eccentricity"]

    def featurize(self, molecule: Molecule) -> np.array:
        """
        Featurize single molecule instance. Extract eccentricity value for `molecule`.

        Args:
            molecule (Molecule): Molecule representation.

        Returns:
            (np.array): Array containing eccentricity value.
        """
        mol = molecule.rdkit_mol
        mol = self._get_conformer(mol)

        eccentricity_value = Descriptors3D.Eccentricity(
            mol, force=self.force, useAtomicMasses=self.use_masses
        )
        return np.array([eccentricity_value]).reshape(1, -1)

    def implementors(self) -> List[str]:
        """
        Return list of functionality implementors.

        Args:
            None.

        Returns:
            (List[str]): List of implementors.
        """
        return ["Benedict Oshomah Emoekabu"]


class AsphericityFeaturizer(ThreeDimensionalFeaturizer):
    """Featurizer to return number of asphericity value of a molecule."""

    def __init__(self, use_masses: bool = True, force=True, conformer_generation_kwargs=None):
        """Initialize class object.

        Args:
            use_masses (bool): Utilize elemental masses in asphericity calculation. Defaults to `True`.
            force (bool): Utilize force field calculations for energy minimization.
            conformer_generation_kwargs (dict): Keyword arguments for conformer generation.
        """
        super().__init__(
            use_masses=use_masses,
            force=force,
            conformer_generation_kwargs=conformer_generation_kwargs,
        )

        self._names = [{"noun": "asphericity"}]

    def feature_labels(self) -> List[str]:
        return ["asphericity"]

    def featurize(self, molecule: Molecule) -> np.array:
        """
        Featurize single molecule instance. Extract asphericity value for `molecule`.

        Args:
            molecule (Molecule): Molecule representation.

        Returns:
            (np.array): Array containing asphericity value.
        """
        mol = molecule.reveal_hydrogens()

        mol = self._get_conformer(mol)

        asphericity_value = Descriptors3D.Asphericity(
            mol, force=self.force, useAtomicMasses=self.use_masses
        )
        return np.array([asphericity_value]).reshape(1, -1)

    def implementors(self) -> List[str]:
        """
        Return list of functionality implementors.

        Args:
            None.

        Returns:
            (List[str]): List of implementors.
        """
        return ["Benedict Oshomah Emoekabu"]


class InertialShapeFactorFeaturizer(ThreeDimensionalFeaturizer):
    """Featurizer to return inertial shape factor of a molecule."""

    def __init__(self, use_masses: bool = True, force=True, conformer_generation_kwargs=None):
        """Initialize class object.

        Args:
            use_masses (bool): Utilize elemental masses in eccentricity calculation. Defaults to `True`.
            force (bool): Utilize force field calculations for energy minimization.
            conformer_generation_kwargs (dict): Keyword arguments for conformer generation.
        """
        super().__init__(
            use_masses=use_masses,
            force=force,
            conformer_generation_kwargs=conformer_generation_kwargs,
        )

        self._names = [{"noun": "inertial shape factor"}]

    def feature_labels(self) -> List[str]:
        return ["inertial_shape_factor"]

    def featurize(self, molecule: Molecule) -> np.array:
        """
        Featurize single molecule instance. Extract inertia shape factor for `molecule`.

        Args:
            molecule (Molecule): Molecule representation.

        Returns:
            (np.array): Array containing inertia shape factor.
        """
        mol = molecule.rdkit_mol

        mol = self._get_conformer(mol)

        asphericity_value = Descriptors3D.InertialShapeFactor(
            mol, force=self.force, useAtomicMasses=self.use_masses
        )
        return np.array([asphericity_value]).reshape(1, -1)

    def implementors(self) -> List[str]:
        """
        Return list of functionality implementors.

        Args:
            None.

        Returns:
            (List[str]): List of implementors.
        """
        return ["Benedict Oshomah Emoekabu"]


class NPRFeaturizer(ThreeDimensionalFeaturizer):
    """Featurizer to return the Normalized principal moments ratio (NPR) value of a molecule."""

    def __init__(
        self,
        variant: Union[int, str] = "all",  # today make iterable
        use_masses: bool = True,
        force=True,
        conformer_generation_kwargs=None,
    ):
        """Initialize class object.

        Args:
            variant (int): Variant of normalized principal moments ratio (NPR) to calculate.
                May take either value of `1` or `2`. Defaults to `1`.
            use_masses (bool): Utilize elemental masses in calculating the NPR. Defaults to `True`.
            force (bool): Utilize force field calculations for energy minimization.
            conformer_generation_kwargs (dict): Keyword arguments for conformer generation.
        """
        variant = variant if isinstance(variant, int) else variant.lower()

        super().__init__(
            use_masses=use_masses,
            force=force,
            conformer_generation_kwargs=conformer_generation_kwargs,
        )

        if variant not in list(range(1, 3)) + ["all"]:
            raise ValueError("Argument `variant` must have a value of either `1`, `2`, or `all`.")

        self.variant = variant

        self.FUNCTION_MAP = {
            1: Descriptors3D.NPR1,
            2: Descriptors3D.NPR2,
        }

    def get_names(self) -> List[Dict[str, str]]:
        names = []
        for label in self._parse_labels():
            if "1" in label:
                names.append("first")
            elif "2" in label:
                names.append("second")
            elif "3" in label:
                names.append("third")
        name = " normalized principal moments ratio (NPR)"

        return [{"noun": join_list_elements(names) + name}]

    def _parse_labels(self) -> List[str]:
        """
        Parse featurizer labels.

        Args:
            None.

        Returns:
            None.
        """
        if self.variant == "all":
            return [f"npr{i}_value" for i in range(1, 3)]
        return [f"npr{self.variant}_value"]

    def feature_labels(self) -> List[str]:
        return self._parse_labels()

    def featurize(self, molecule: Molecule) -> np.array:
        """
        Featurize single molecule instance. Extract NPR value for `molecule`.

        Args:
            molecule (Molecule): Molecule representation.

        Returns:
            (np.array): Array containing value for NPR.
        """
        mol = molecule.rdkit_mol

        mol = self._get_conformer(mol)

        npr_function = self.FUNCTION_MAP.get(self.variant, self._measure_all)
        npr_value = npr_function(mol, force=self.force, useAtomicMasses=self.use_masses)
        return np.array([npr_value]).reshape(1, -1)

    def implementors(self) -> List[str]:
        """
        Return list of functionality implementors.

        Args:
            None.

        Returns:
            (List[str]): List of implementors.
        """
        return ["Benedict Oshomah Emoekabu"]


class PMIFeaturizer(ThreeDimensionalFeaturizer):
    """Featurizer to return the normalized principal moments ratio (NPR) value of a molecule."""

    def __init__(
        self,
        variant: Union[int, str] = "all",
        use_masses: bool = True,
        force=True,
        conformer_generation_kwargs=None,
    ):
        """Initialize class object.

        Args:
           variant(int): Variant of principal moments of inertia (PMI) to calculate.
                May take either value of `1`, `2`, or `3`. Defaults to `1`.
            use_masses (bool): Utilize elemental masses in calculating the PMI. Defaults to `True`.
            force (bool): Utilize force field calculations for energy minimization.
            conformer_generation_kwargs (dict): Keyword arguments for conformer generation.
        """

        super().__init__(
            use_masses=use_masses,
            force=force,
            conformer_generation_kwargs=conformer_generation_kwargs,
        )

        variant = variant if isinstance(variant, int) else variant.lower()

        if variant not in list(range(1, 4)) + ["all"]:
            raise ValueError("Argument `pmi` must have a value of either `1`, `2`, `3`, or `all`.")

        self.variant = variant

        self.FUNCTION_MAP = {1: Descriptors3D.PMI1, 2: Descriptors3D.PMI2, 3: Descriptors3D.PMI3}

    def _parse_labels(self) -> List[str]:
        """
        Parse featurizer labels.

        Args:
            None.

        Returns:
            None.
        """
        if self.variant == "all":
            return [f"pmi{i}_value" for i in range(1, 4)]
        return [f"pmi{self.variant}_value"]

    def feature_labels(self) -> List[str]:
        return self._parse_labels()

    def get_names(self) -> List[Dict[str, str]]:
        names = []
        for label in self._parse_labels():
            if "1" in label:
                names.append("first")
            elif "2" in label:
                names.append("second")
            elif "3" in label:
                names.append("third")
        name = (
            " principal moment of inertia (PMI)"
            if len(names) == 1
            else " principal moments of inertia (PMI)"
        )
        return [{"noun": join_list_elements(names) + name}]

    def featurize(self, molecule: Molecule) -> np.array:
        """
        Featurize single molecule instance. Extract PMI value for `molecule`.

        Args:
            molecule (Molecule): Molecule representation.

        Returns:
            (np.array): Array containing value for PMI.
        """
        mol = molecule.rdkit_mol

        mol = self._get_conformer(mol)

        pmi_function = self.FUNCTION_MAP.get(self.variant, self._measure_all)

        pmi_value = pmi_function(mol, force=self.force, useAtomicMasses=self.use_masses)
        return np.array([pmi_value]).reshape(1, -1)

    def implementors(self) -> List[str]:
        """
        Return list of functionality implementors.

        Args:
            None.

        Returns:
            (List[str]): List of implementors.
        """
        return ["Benedict Oshomah Emoekabu"]


class AtomVolumeFeaturizer(MorfeusFeaturizer):
    """Return the solvent accessible volume per atom in molecule."""

    def __init__(
        self,
        file_name: Optional[str] = None,
        conformer_generation_kwargs: Optional[Dict[str, Any]] = None,
        morfeus_kwargs: Optional[Dict[str, Any]] = None,
        atom_indices: Union[int, List[int]] = 100,
        as_range: bool = False,
    ):
        """Instantiate class.

        Args:
            file_name (Optional[str]): Name for temporary XYZ file.
            conformer_generation_kwargs (Optional[Dict[str, Any]]): Configuration for conformer generation.
            morfeus_kwargs (Optional[Dict[str, Any]]): Keyword arguments for morfeus computation.
            atom_indices (Union[int, List[int]]): Range of atoms to calculate areas for. Either:
                - an integer,
                - a list of integers, or
                - a two-tuple of integers representing lower index and upper index.
            as_range (bool): Use `atom_indices` parameter as a range of indices or not. Defaults to `False`
        """
        super().__init__(
            file_name=file_name,
            conformer_generation_kwargs=conformer_generation_kwargs,
            morfeus_kwargs=morfeus_kwargs,
        )

        self._names = [
            {
                "noun": "solvent accessible atom volume",
            },
        ]

        self.atom_indices, self.as_range = self._parse_indices(atom_indices, as_range)

    def featurize(self, molecule: Molecule) -> np.array:
        """Featurize single molecule instance.

        Args:
            molecule (Molecule): Molecule representation.

        Returns:
            (np.array): Array containing solvent accessible volumes for atoms in molecule instance.
        """
        morfeus_instance = self._get_morfeus_instance(molecule=molecule, morpheus_instance="sasa")

        atom_volumes = morfeus_instance.atom_volumes
        num_atoms = len(atom_volumes)

        atom_volumes = [(atom_volumes[i] if i <= num_atoms else 0) for i in self.atom_indices]

        return np.array(atom_volumes).reshape(1, -1)

    def feature_labels(self) -> List[str]:
        """Return feature label(s).

        Args:
            None.

        Returns:
            (List[str]): List of names of extracted features.
        """
        return [f"solvent_accessible_atom_volume_{i}" for i in self.atom_indices]

    def implementors(self) -> List[str]:
        """
        Return list of functionality implementors.

        Args:
            None.

        Returns:
            (List[str]): List of implementors.
        """
        return ["Benedict Oshomah Emoekabu"]


class SpherocityIndexFeaturizer(ThreeDimensionalFeaturizer):
    """Featurizer to return the spherocity index of a molecule."""

    def __init__(self, use_masses: bool = True, force=True, conformer_generation_kwargs=None):
        """Initialize class object.

        Args:
            use_masses (bool): Utilize elemental masses in eccentricity calculation. Defaults to `True`.
            force (bool): Utilize force field calculations for energy minimization.
            conformer_generation_kwargs (dict): Keyword arguments for conformer generation.
        """
        super().__init__(
            use_masses=use_masses,
            force=force,
            conformer_generation_kwargs=conformer_generation_kwargs,
        )

        self._names = [{"noun": "spherocity index"}]

    def feature_labels(self) -> List[str]:
        return ["spherocity_index"]

    def featurize(self, molecule: Molecule) -> np.array:
        """
        Featurize single molecule instance. Extract spherocity index for `molecule`.

        Args:
            molecule (Molecule): Molecule representation.

        Returns:
            (np.array): Array containing spherocity index value.
        """
        mol = molecule.rdkit_mol

        mol = self._get_conformer(mol)

        spherocity_index = Descriptors3D.SpherocityIndex(
            mol, force=self.force, useAtomicMasses=self.use_masses
        )
        return np.array([spherocity_index]).reshape(1, -1)

    def implementors(self) -> List[str]:
        """
        Return list of functionality implementors.

        Args:
            None.

        Returns:
            List[str]: List of implementors.
        """
        return ["Benedict Oshomah Emoekabu"]


class RadiusOfGyrationFeaturizer(ThreeDimensionalFeaturizer):
    """Featurizer to return the radius of gyration of a molecule."""

    def __init__(self, use_masses: bool = True, force=True, conformer_generation_kwargs=None):
        """Initialize class object.

        Args:
            use_masses (bool): Utilize elemental masses in eccentricity calculation. Defaults to `True`.
            force (bool): Utilize force field calculations for energy minimization.
            conformer_generation_kwargs (dict): Keyword arguments for conformer generation.
        """
        super().__init__(
            use_masses=use_masses,
            force=force,
            conformer_generation_kwargs=conformer_generation_kwargs,
        )

        self._names = [{"noun": "radius of gyration"}]

    def feature_labels(self) -> List[str]:
        return ["radius_of_gyration"]

    def featurize(self, molecule: Molecule) -> np.array:
        """
        Featurize single molecule instance. Extract radius of gyration for `molecule`.

        Args:
            molecule (Molecule): Molecule representation.

        Returns:
            (np.array): Array containing radius of gyration.
        """
        mol = molecule.rdkit_mol

        mol = self._get_conformer(mol)

        gyration_radius = Descriptors3D.RadiusOfGyration(
            mol, force=self.force, useAtomicMasses=self.use_masses
        )
        return np.array([gyration_radius]).reshape(1, -1)

    def implementors(self) -> List[str]:
        """
        Return list of functionality implementors.

        Args:
            None.

        Returns:
            List[str]: List of implementors.
        """
        return ["Benedict Oshomah Emoekabu"]<|MERGE_RESOLUTION|>--- conflicted
+++ resolved
@@ -2,7 +2,6 @@
 
 """Featurizers for 3D (i.e., spatial) information."""
 
-<<<<<<< HEAD
 from typing import Any, Dict, List, Optional, Union
 
 import numpy as np
@@ -12,19 +11,6 @@
 
 from chemcaption.featurize.base import AbstractFeaturizer, MorfeusFeaturizer
 from chemcaption.featurize.utils import cached_conformer, join_list_elements
-=======
-from functools import lru_cache
-from typing import Dict, List, Union
-
-import numpy as np
-from frozendict import frozendict
-from givemeconformer.api import _get_conformer
-from rdkit import Chem
-from rdkit.Chem import Descriptors3D
-
-from chemcaption.featurize.base import AbstractFeaturizer
-from chemcaption.featurize.utils import join_list_elements
->>>>>>> c095c981
 from chemcaption.molecules import Molecule
 
 # Implemented bond-related featurizers
@@ -36,12 +22,9 @@
     "InertialShapeFactorFeaturizer",
     "NPRFeaturizer",
     "PMIFeaturizer",
-<<<<<<< HEAD
     "AtomVolumeFeaturizer",
-=======
     "SpherocityIndexFeaturizer",
     "RadiusOfGyrationFeaturizer",
->>>>>>> c095c981
 ]
 
 
@@ -51,13 +34,19 @@
 class ThreeDimensionalFeaturizer(AbstractFeaturizer):
     """Abstract class for 3-D featurizers."""
 
-    def __init__(self, use_masses: bool = True, force=True, conformer_generation_kwargs=None):
+    def __init__(
+        self,
+        use_masses: bool = True,
+        force: bool = True,
+        conformer_generation_kwargs: Optional[Dict[str, Union[int, str]]] = None,
+    ):
         """Instantiate initialization scheme to be inherited.
 
         Args:
             use_masses (bool): Utilize elemental masses in eccentricity calculation. Defaults to `True`.
-            force (bool): Utilize force field calculations for energy minimization.
-            conformer_generation_kwargs (dict): Keyword arguments for conformer generation.
+            force (bool): Utilize force field calculations for energy minimization. Defaults to `True`.
+            conformer_generation_kwargs (Optional[Dict[str, Union[int, str]]]):
+                Keyword arguments for conformer generation. Defaults to `None`.
         """
         super().__init__()
 
@@ -71,7 +60,15 @@
             else frozendict({})
         )
 
-    def _get_conformer(self, mol):
+    def _get_conformer(self, mol) -> Chem.Mol:
+        """Returns molecular object embedded with conformers.
+
+        Args:
+            mol (Chem.Mol): Rdkit molecular instance.
+
+        Returns:
+            (Chem.Mol): Rdkit molecular instance embedded with conformers.
+        """
         smiles = Chem.MolToSmiles(mol)
         return cached_conformer(smiles, self._conf_gen_kwargs)
 
@@ -95,7 +92,7 @@
 
         Args:
             *x (Chem.Mol): rdkit Molecule object.
-            **y (Union[str, int]): Keyword arguments.
+            **y (Dict[str, Union[int, str]]): Keyword arguments.
 
         Returns:
             (List[Union[int, float]]): List of computed results for different variants of interest.
@@ -132,13 +129,19 @@
 class EccentricityFeaturizer(ThreeDimensionalFeaturizer):
     """Featurizer to return eccentricity value of a molecule."""
 
-    def __init__(self, use_masses: bool = True, force=True, conformer_generation_kwargs=None):
+    def __init__(
+        self,
+        use_masses: bool = True,
+        force: bool = True,
+        conformer_generation_kwargs: Optional[Dict[str, Union[int, str]]] = None,
+    ):
         """Initialize class object.
 
         Args:
             use_masses (bool): Utilize elemental masses in eccentricity calculation. Defaults to `True`.
-            force (bool): Utilize force field calculations for energy minimization.
-            conformer_generation_kwargs (dict): Keyword arguments for conformer generation.
+            force (bool): Utilize force field calculations for energy minimization. Defaults to `True`.
+            conformer_generation_kwargs (Optional[Dict[str, Union[int, str]]]):
+                Keyword arguments for conformer generation. Defaults to `None`.
         """
         super().__init__(
             use_masses=use_masses,
@@ -149,6 +152,14 @@
         self._names = [{"noun": "eccentricity"}]
 
     def feature_labels(self) -> List[str]:
+        """Return feature label(s).
+
+        Args:
+            None.
+
+        Returns:
+            (List[str]): List of names of extracted features.
+        """
         return ["eccentricity"]
 
     def featurize(self, molecule: Molecule) -> np.array:
@@ -185,13 +196,19 @@
 class AsphericityFeaturizer(ThreeDimensionalFeaturizer):
     """Featurizer to return number of asphericity value of a molecule."""
 
-    def __init__(self, use_masses: bool = True, force=True, conformer_generation_kwargs=None):
+    def __init__(
+        self,
+        use_masses: bool = True,
+        force: bool = True,
+        conformer_generation_kwargs: Optional[Dict[str, Union[int, str]]] = None,
+    ):
         """Initialize class object.
 
         Args:
             use_masses (bool): Utilize elemental masses in asphericity calculation. Defaults to `True`.
-            force (bool): Utilize force field calculations for energy minimization.
-            conformer_generation_kwargs (dict): Keyword arguments for conformer generation.
+            force (bool): Utilize force field calculations for energy minimization. Defaults to `True`.
+            conformer_generation_kwargs (Optional[Dict[str, Union[int, str]]]):
+                Keyword arguments for conformer generation. Defaults to `None`.
         """
         super().__init__(
             use_masses=use_masses,
@@ -202,6 +219,14 @@
         self._names = [{"noun": "asphericity"}]
 
     def feature_labels(self) -> List[str]:
+        """Return feature label(s).
+
+        Args:
+            None.
+
+        Returns:
+            (List[str]): List of names of extracted features.
+        """
         return ["asphericity"]
 
     def featurize(self, molecule: Molecule) -> np.array:
@@ -239,13 +264,19 @@
 class InertialShapeFactorFeaturizer(ThreeDimensionalFeaturizer):
     """Featurizer to return inertial shape factor of a molecule."""
 
-    def __init__(self, use_masses: bool = True, force=True, conformer_generation_kwargs=None):
+    def __init__(
+        self,
+        use_masses: bool = True,
+        force: bool = True,
+        conformer_generation_kwargs: Optional[Dict[str, Union[int, str]]] = None,
+    ):
         """Initialize class object.
 
         Args:
-            use_masses (bool): Utilize elemental masses in eccentricity calculation. Defaults to `True`.
-            force (bool): Utilize force field calculations for energy minimization.
-            conformer_generation_kwargs (dict): Keyword arguments for conformer generation.
+            use_masses (bool): Utilize elemental masses for calculating the inertial shape factor. Defaults to `True`.
+            force (bool): Utilize force field calculations for energy minimization. Defaults to `True`.
+            conformer_generation_kwargs (Optional[Dict[str, Union[int, str]]]):
+                Keyword arguments for conformer generation. Defaults to `None`.
         """
         super().__init__(
             use_masses=use_masses,
@@ -256,6 +287,14 @@
         self._names = [{"noun": "inertial shape factor"}]
 
     def feature_labels(self) -> List[str]:
+        """Return feature label(s).
+
+        Args:
+            None.
+
+        Returns:
+            (List[str]): List of names of extracted features.
+        """
         return ["inertial_shape_factor"]
 
     def featurize(self, molecule: Molecule) -> np.array:
@@ -297,17 +336,18 @@
         self,
         variant: Union[int, str] = "all",  # today make iterable
         use_masses: bool = True,
-        force=True,
-        conformer_generation_kwargs=None,
+        force: bool = True,
+        conformer_generation_kwargs: Optional[Dict[str, Union[int, str]]] = None,
     ):
         """Initialize class object.
 
         Args:
             variant (int): Variant of normalized principal moments ratio (NPR) to calculate.
-                May take either value of `1` or `2`. Defaults to `1`.
+                May take either value of `1`, `2`, or `all`. Defaults to `all`.
             use_masses (bool): Utilize elemental masses in calculating the NPR. Defaults to `True`.
-            force (bool): Utilize force field calculations for energy minimization.
-            conformer_generation_kwargs (dict): Keyword arguments for conformer generation.
+            force (bool): Utilize force field calculations for energy minimization. Defaults to `True`.
+            conformer_generation_kwargs (Optional[Dict[str, Union[int, str]]]):
+                Keyword arguments for conformer generation. Defaults to `None`.
         """
         variant = variant if isinstance(variant, int) else variant.lower()
 
@@ -328,6 +368,14 @@
         }
 
     def get_names(self) -> List[Dict[str, str]]:
+        """Return feature names.
+
+        Args:
+            None.
+
+        Returns:
+            (List[Dict[str, str]]): List of names for extracted features according to parts-of-speech.
+        """
         names = []
         for label in self._parse_labels():
             if "1" in label:
@@ -348,13 +396,21 @@
             None.
 
         Returns:
-            None.
+            (List[str]):
         """
         if self.variant == "all":
             return [f"npr{i}_value" for i in range(1, 3)]
         return [f"npr{self.variant}_value"]
 
     def feature_labels(self) -> List[str]:
+        """Return feature label(s).
+
+        Args:
+            None.
+
+        Returns:
+            (List[str]): List of names of extracted features.
+        """
         return self._parse_labels()
 
     def featurize(self, molecule: Molecule) -> np.array:
@@ -395,17 +451,18 @@
         self,
         variant: Union[int, str] = "all",
         use_masses: bool = True,
-        force=True,
-        conformer_generation_kwargs=None,
+        force: bool = True,
+        conformer_generation_kwargs: Optional[Dict[str, Union[int, str]]] = None,
     ):
         """Initialize class object.
 
         Args:
-           variant(int): Variant of principal moments of inertia (PMI) to calculate.
-                May take either value of `1`, `2`, or `3`. Defaults to `1`.
+           variant (int): Variant of principal moments of inertia (PMI) to calculate.
+                May take either value of `1`, `2`, `3`, or `all`. Defaults to `all`.
             use_masses (bool): Utilize elemental masses in calculating the PMI. Defaults to `True`.
-            force (bool): Utilize force field calculations for energy minimization.
-            conformer_generation_kwargs (dict): Keyword arguments for conformer generation.
+            force (bool): Utilize force field calculations for energy minimization. Defaults to `True`.
+            conformer_generation_kwargs (Optional[Dict[str, Union[int, str]]]):
+                Keyword arguments for conformer generation. Defaults to `None`.
         """
 
         super().__init__(
@@ -431,16 +488,32 @@
             None.
 
         Returns:
-            None.
+            (List[str]): Parsed featurizer labels.
         """
         if self.variant == "all":
             return [f"pmi{i}_value" for i in range(1, 4)]
         return [f"pmi{self.variant}_value"]
 
     def feature_labels(self) -> List[str]:
+        """Return feature label(s).
+
+        Args:
+            None.
+
+        Returns:
+            (List[str]): List of names of extracted features.
+        """
         return self._parse_labels()
 
     def get_names(self) -> List[Dict[str, str]]:
+        """Return feature names.
+
+        Args:
+            None.
+
+        Returns:
+            (List[Dict[str, str]]): List of names for extracted features according to parts-of-speech.
+        """
         names = []
         for label in self._parse_labels():
             if "1" in label:
@@ -587,6 +660,14 @@
         self._names = [{"noun": "spherocity index"}]
 
     def feature_labels(self) -> List[str]:
+        """Return feature label(s).
+
+        Args:
+            None.
+
+        Returns:
+            (List[str]): List of names of extracted features.
+        """
         return ["spherocity_index"]
 
     def featurize(self, molecule: Molecule) -> np.array:
@@ -641,6 +722,14 @@
         self._names = [{"noun": "radius of gyration"}]
 
     def feature_labels(self) -> List[str]:
+        """Return feature label(s).
+
+        Args:
+            None.
+
+        Returns:
+            (List[str]): List of names of extracted features.
+        """
         return ["radius_of_gyration"]
 
     def featurize(self, molecule: Molecule) -> np.array:

# -*- coding: utf-8 -*-

"""Featurizers describing the structure of (and/or the count and/or presence of substructures in) a molecule."""

from typing import Dict, List, Optional

import numpy as np
import rdkit
from rdkit.Chem import GetPeriodicTable, PeriodicTable

from chemcaption.featurize.base import AbstractFeaturizer
from chemcaption.featurize.utils import join_list_elements
from chemcaption.molecules import Molecule
from chemcaption.presets import SMARTS_MAP

__all__ = ["SMARTSFeaturizer", "IsomorphismFeaturizer", "TopologyCountFeaturizer"]


"""Featurizer to obtain the presence or count of SMARTS in molecules."""


class SMARTSFeaturizer(AbstractFeaturizer):
    """A featurizer for molecular substructure search via SMARTS."""

    def __init__(
        self,
        smarts: List[str],
        names: Optional[List[str]],
        count: bool = True,
    ):
        """
        Initialize class.

        Args:
            smarts (Optional[List[str]]): SMARTS strings that are matched with the molecules.
                Defaults to `None`.
            names (Optional[List[str]]): Names of the SMARTS strings.
                If None, the SMARTS strings are used as names.
                Defaults to `None`.
            count (bool): If set to `True`, count pattern frequency.
                Otherwise, only encode presence.
                Defaults to `True`.
        """
        super().__init__()

        self.smart_names = names if names is not None else smarts
        self.smarts = smarts
        self.count = count
        self.constraint = (
            "Constraint: return a list of integers."
            if self.count
            else "Constraint: return a list of 1s and 0s if the pattern is present or not."
        )

        self.prompt_template = "{PROPERTY_NAME} in the molecule with {REPR_SYSTEM} {REPR_STRING}?"

    def get_names(self) -> List[Dict[str, str]]:
        """Return names of extracted features.

        Args:
            None.

        Returns:
            List[Dict[str, str]]: List of dictionaries containing feature names.
        """
        if self.count:
            name = "Question: What is the count of " + join_list_elements(self.smart_names)

        else:
            if len(self.smart_names) == 1:
                name = "Question: Is " + join_list_elements(self.smart_names)
            else:
                name = "Question: Are " + join_list_elements(self.smart_names)

        return [{"noun": name}]

    @classmethod
    def from_preset(cls, preset: str, count: bool = True):
        """
        Args:
            preset (str): Preset name of the substructures
                encoded by the SMARTS strings.
                Predefined presets can be specified as strings, and can be one of:
                    - `heterocyclic`,
                    - `rings`,
                    - `amino`,
                    - `scaffolds`,
                    - `warheads` or
                    - `organic`.
                    - `all`
            count (bool): If set to True, count pattern frequency.
        """
        if preset not in SMARTS_MAP:
            raise ValueError(
                f"Invalid preset name '{preset}'. "
                f"Valid preset names are: {', '.join(SMARTS_MAP.keys())}."
            )
        smarts_set = SMARTS_MAP[preset]
        return cls(smarts=smarts_set["smarts"], names=smarts_set["names"], count=count)

    def featurize(self, molecule: Molecule) -> np.array:
        """
        Featurize single molecule instance.

        Return integer array representing the:
            - frequency or
            - presence
            of molecular patterns in a molecule.

        Args:
            molecule (Molecule): Molecule representation.

        Returns:
            np.array: Array containing integer counts/signifier of pattern presence.
        """
        if self.count:
            results = [
                len(molecule.rdkit_mol.GetSubstructMatches(rdkit.Chem.MolFromSmarts(smart)))
                for smart in self.smarts
            ]
        else:
            results = [
                int(molecule.rdkit_mol.HasSubstructMatch(rdkit.Chem.MolFromSmarts(smart)))
                for smart in self.smarts
            ]

        return np.array(results).reshape((1, -1))

    def feature_labels(self) -> List[str]:
        """Return feature label(s).

        Args:
            None.

        Returns:
<<<<<<< HEAD
            List[str]: List of labels of extracted features.
=======
            (List[str]): List of labels for extracted features.
>>>>>>> c9681222
        """
        suffix = "_count" if self.count else "_presence"
        return [name + suffix for name in self.smart_names]

    def implementors(self) -> List[str]:
        """
        Return list of functionality implementors.

        Args:
            None.

        Returns:
            (List[str]): List of implementors.
        """
        return ["Benedict Oshomah Emoekabu"]


class IsomorphismFeaturizer(AbstractFeaturizer):
    """Convert molecule graph to Weisfeiler-Lehman hash."""

    def __init__(self):
        """Instantiate class."""
        super().__init__()

        self.template = (
            "According to the Weisfeiler-Lehman isomorphism test, what is the {PROPERTY_NAME} for "
            "the molecule with {REPR_SYSTEM} `{REPR_STRING}`?"
        )
        self._names = [
            {
                "noun": "Weisfeiler-Lehman graph hash",
            }
        ]

        self.label = ["weisfeiler_lehman_hash"]

    def feature_labels(self) -> List[str]:
        return ["weisfeiler_lehman_hash"]

    def featurize(self, molecule: Molecule) -> np.array:
        """
        Featurize single molecule instance. Extract and return features from molecular object.

        Args:
            molecule (Molecule): Molecule representation.

        Returns:
            np.array: Array containing int representation of isoelectronic status between
                `self.reference_molecule` and `molecule`.
        """
        molecule_graph = molecule.to_graph()

        return np.array(molecule_graph.weisfeiler_lehman_graph_hash()).reshape(1, 1)

    def implementors(self) -> List[str]:
        """
        Return list of functionality implementors.

        Args:
            None.

        Returns:
            (List[str]): List of implementors.
        """
        return ["Benedict Oshomah Emoekabu"]


class TopologyCountFeaturizer(AbstractFeaturizer):
    """Featurizer to return number of unique `element` environments in a molecule."""

    def __init__(self, reference_atomic_numbers: List[int]):
        """Initialize class object.

        Args:
            reference_atomic_numbers (List[int]): Atomic number(s) for element(s) of interest.
        """
        super().__init__()
        self.reference_atomic_numbers = reference_atomic_numbers

    def feature_labels(self) -> List[str]:
        """Return feature label(s).

        Args:
            None.

        Returns:
            (List[str]): List of labels for extracted features.
        """
        return [
            "topology_count_" + str(atomic_number)
            for atomic_number in self.reference_atomic_numbers
        ]

    def get_names(self) -> List[Dict[str, str]]:
        """Return feature names.

        Args:
            None.

        Returns:
            (List[Dict[str, str]]): List of names for extracted features according to parts-of-speech.
        """
        # map the numbers to names
        periodic_table = GetPeriodicTable()
        names = [
            PeriodicTable.GetElementSymbol(periodic_table, atomic_number)
            for atomic_number in self.reference_atomic_numbers
        ]
        return [
            {"noun": f"number of topologically unique environments of {join_list_elements(names)}"}
        ]

    @classmethod
    def from_preset(cls, preset: str):
        """Generate class instance with atomic numbers of interest based on predefined presets.

        Args:
            preset (str): Preset of interest.

        Returns:
            self: Instance of self.
        """
        if preset == "organic":
            # Use C, H, N, O, P, S, F, Cl, Br, I
            return cls(reference_atomic_numbers=[6, 1, 7, 8, 15, 16, 9, 17, 35, 53])
        elif preset == "carbon":
            return cls(reference_atomic_numbers=[6])
        elif preset == "nitrogen":
            return cls(reference_atomic_numbers=[7])

    def featurize(self, molecule: Molecule) -> np.array:
        """
        Featurize single molecule instance. Extract number of unique environments for `elements` of interest.

        Args:
            molecule (Molecule): Molecule representation.

        Returns:
            np.array: Array containing number of unique `element` environments.
        """
        return np.array(
            [
                self._get_number_of_topologically_distinct_atoms(
                    molecule=molecule, atomic_number=atomic_number
                )
                for atomic_number in self.reference_atomic_numbers
            ]
        ).reshape((1, -1))

    @staticmethod
<<<<<<< HEAD
    def _get_number_of_topologically_distinct_atoms(
        self, molecule: Molecule, atomic_number: int = 12
    ):
=======
    def _get_number_of_topologically_distinct_atoms(molecule: Molecule, atomic_number: int = 12):
>>>>>>> c9681222
        """Return the number of unique `element` environments based on environmental topology.

        Args:
            molecule (Molecule): Molecular instance.
            atomic_number (int): Atomic number for `element` of interest.

        Returns:
            int: Number of unique environments.
        """
        mol = molecule.reveal_hydrogens() if atomic_number == 1 else molecule.rdkit_mol

        # Get unique canonical atom rankings
        atom_ranks = list(rdkit.Chem.rdmolfiles.CanonicalRankAtoms(mol, breakTies=False))

        # Select the unique element environments
        atom_ranks = np.array(atom_ranks)

        # Atom indices
        atom_indices = [
            atom.GetIdx() for atom in mol.GetAtoms() if atom.GetAtomicNum() == atomic_number
        ]
        # Count them
        return len(set(atom_ranks[atom_indices]))

    def implementors(self) -> List[str]:
        """
        Return list of functionality implementors.

        Args:
            None.

        Returns:
            (List[str]): List of implementors.
        """
        return ["Benedict Oshomah Emoekabu", "Kevin Maik Jablonka"]<|MERGE_RESOLUTION|>--- conflicted
+++ resolved
@@ -35,7 +35,7 @@
             smarts (Optional[List[str]]): SMARTS strings that are matched with the molecules.
                 Defaults to `None`.
             names (Optional[List[str]]): Names of the SMARTS strings.
-                If None, the SMARTS strings are used as names.
+                If `None`, the SMARTS strings are used as names.
                 Defaults to `None`.
             count (bool): If set to `True`, count pattern frequency.
                 Otherwise, only encode presence.
@@ -133,11 +133,7 @@
             None.
 
         Returns:
-<<<<<<< HEAD
             List[str]: List of labels of extracted features.
-=======
-            (List[str]): List of labels for extracted features.
->>>>>>> c9681222
         """
         suffix = "_count" if self.count else "_presence"
         return [name + suffix for name in self.smart_names]
@@ -150,7 +146,7 @@
             None.
 
         Returns:
-            (List[str]): List of implementors.
+            List[str]: List of implementors.
         """
         return ["Benedict Oshomah Emoekabu"]
 
@@ -200,7 +196,7 @@
             None.
 
         Returns:
-            (List[str]): List of implementors.
+            List[str]: List of implementors.
         """
         return ["Benedict Oshomah Emoekabu"]
 
@@ -224,7 +220,7 @@
             None.
 
         Returns:
-            (List[str]): List of labels for extracted features.
+            List[str]: List of labels for extracted features.
         """
         return [
             "topology_count_" + str(atomic_number)
@@ -238,7 +234,7 @@
             None.
 
         Returns:
-            (List[Dict[str, str]]): List of names for extracted features according to parts-of-speech.
+            List[Dict[str, str]]: List of names for extracted features according to parts-of-speech.
         """
         # map the numbers to names
         periodic_table = GetPeriodicTable()
@@ -288,13 +284,7 @@
         ).reshape((1, -1))
 
     @staticmethod
-<<<<<<< HEAD
-    def _get_number_of_topologically_distinct_atoms(
-        self, molecule: Molecule, atomic_number: int = 12
-    ):
-=======
     def _get_number_of_topologically_distinct_atoms(molecule: Molecule, atomic_number: int = 12):
->>>>>>> c9681222
         """Return the number of unique `element` environments based on environmental topology.
 
         Args:
@@ -327,6 +317,6 @@
             None.
 
         Returns:
-            (List[str]): List of implementors.
+            List[str]: List of implementors.
         """
         return ["Benedict Oshomah Emoekabu", "Kevin Maik Jablonka"]
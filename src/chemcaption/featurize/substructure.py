# -*- coding: utf-8 -*-

"""Featurizers describing the structure of (and/or the count and/or presence of substructures in) a molecule."""

from typing import Dict, List, Optional

import numpy as np
import rdkit
from rdkit.Chem import GetPeriodicTable, PeriodicTable

from chemcaption.featurize.base import AbstractFeaturizer
from chemcaption.featurize.utils import join_list_elements
from chemcaption.molecules import Molecule
from chemcaption.presets import SMARTS_MAP

__all__ = ["SMARTSFeaturizer", "IsomorphismFeaturizer", "TopologyCountFeaturizer"]


"""Featurizer to obtain the presence or count of SMARTS in molecules."""


class SMARTSFeaturizer(AbstractFeaturizer):
    """A featurizer for molecular substructure search via SMARTS."""

    def __init__(
        self,
        smarts: List[str],
        names: Optional[List[str]],
        count: bool = True,
    ):
        """
        Initialize class.

        Args:
            smarts (Optional[List[str]]): SMARTS strings that are matched with the molecules.
                Defaults to `None`.
            names (Optional[List[str]]): Names of the SMARTS strings.
                If `None`, the SMARTS strings are used as names.
                Defaults to `None`.
            count (bool): If set to `True`, count pattern frequency.
                Otherwise, only encode presence.
                Defaults to `True`.
        """
        super().__init__()

        self.smart_names = names if names is not None else smarts
        self.smarts = smarts
        self.count = count
        self.constraint = (
            "Constraint: return a list of integers."
            if self.count
            else "Constraint: return a list of 1s and 0s if the pattern is present or not."
        )

        self.prompt_template = "{PROPERTY_NAME} in the molecule with {REPR_SYSTEM} {REPR_STRING}?"

    def get_names(self) -> List[Dict[str, str]]:
        """Return names of extracted features.

        Args:
            None.

        Returns:
            List[Dict[str, str]]: List of dictionaries containing feature names.
        """
        if len(self.smart_names) == 1:
            name = "Is"
            noun = "count"
        else:
            name = "Are"
            noun = "counts"

        if self.count:
            name = f"Question: What {name.lower()} the {noun} of " + join_list_elements(self.smart_names)

        else:
            name = f"Question: {name} " + join_list_elements(self.smart_names)

        return [{"noun": name}]

    @classmethod
    def from_preset(cls, preset: str, count: bool = True):
        """
        Args:
            preset (str): Preset name of the substructures
                encoded by the SMARTS strings.
                Predefined presets can be specified as strings, and can be one of:
                    - `heterocyclic`,
                    - `rings`,
                    - `amino`,
                    - `scaffolds`,
                    - `warheads` or
                    - `organic`.
                    - `all`
            count (bool): If set to True, count pattern frequency.
        """
        if preset not in SMARTS_MAP:
            raise ValueError(
                f"Invalid preset name '{preset}'. "
                f"Valid preset names are: {', '.join(SMARTS_MAP.keys())}."
            )
        smarts_set = SMARTS_MAP[preset]
        return cls(smarts=smarts_set["smarts"], names=smarts_set["names"], count=count)

    def featurize(self, molecule: Molecule) -> np.array:
        """
        Featurize single molecule instance.

        Return integer array representing the:
            - frequency or
            - presence
            of molecular patterns in a molecule.

        Args:
            molecule (Molecule): Molecule representation.

        Returns:
            np.array: Array containing integer counts/signifier of pattern presence.
        """
        if self.count:
            results = [
                len(molecule.rdkit_mol.GetSubstructMatches(rdkit.Chem.MolFromSmarts(smart)))
                for smart in self.smarts
            ]
        else:
            results = [
                int(molecule.rdkit_mol.HasSubstructMatch(rdkit.Chem.MolFromSmarts(smart)))
                for smart in self.smarts
            ]

        return np.array(results).reshape((1, -1))

    def feature_labels(self) -> List[str]:
        """Return feature label(s).

        Args:
            None.

        Returns:
<<<<<<< HEAD
            (List[str]): List of labels of extracted features.
=======
            List[str]: List of labels of extracted features.
>>>>>>> 848106c6
        """
        suffix = "_count" if self.count else "_presence"
        return [name + suffix for name in self.smart_names]

    def implementors(self) -> List[str]:
        """
        Return list of functionality implementors.

        Args:
            None.

        Returns:
            List[str]: List of implementors.
        """
        return ["Benedict Oshomah Emoekabu"]


class IsomorphismFeaturizer(AbstractFeaturizer):
    """Convert molecule graph to Weisfeiler-Lehman hash."""

    def __init__(self):
        """Instantiate class."""
        super().__init__()

        self.template = (
            "According to the Weisfeiler-Lehman isomorphism test, what {VERB} the {PROPERTY_NAME} for "
            "the molecule with {REPR_SYSTEM} `{REPR_STRING}`?"
        )
        self._names = [
            {
                "noun": "Weisfeiler-Lehman graph hash",
            }
        ]

        self.label = ["weisfeiler_lehman_hash"]

    def feature_labels(self) -> List[str]:
        return ["weisfeiler_lehman_hash"]

    def featurize(self, molecule: Molecule) -> np.array:
        """
        Featurize single molecule instance. Extract and return features from molecular object.

        Args:
            molecule (Molecule): Molecule representation.

        Returns:
            np.array: Array containing int representation of isoelectronic status between
                `self.reference_molecule` and `molecule`.
        """
        molecule_graph = molecule.to_graph()

        return np.array(molecule_graph.weisfeiler_lehman_graph_hash()).reshape(1, 1)

    def implementors(self) -> List[str]:
        """
        Return list of functionality implementors.

        Args:
            None.

        Returns:
            List[str]: List of implementors.
        """
        return ["Benedict Oshomah Emoekabu"]


class TopologyCountFeaturizer(AbstractFeaturizer):
    """Featurizer to return number of unique `element` environments in a molecule."""

    def __init__(self, reference_atomic_numbers: List[int]):
        """Initialize class object.

        Args:
            reference_atomic_numbers (List[int]): Atomic number(s) for element(s) of interest.
        """
        super().__init__()
        self.reference_atomic_numbers = reference_atomic_numbers

    def feature_labels(self) -> List[str]:
        """Return feature label(s).

        Args:
            None.

        Returns:
            List[str]: List of labels for extracted features.
        """
        return [
            "topology_count_" + str(atomic_number)
            for atomic_number in self.reference_atomic_numbers
        ]

    def get_names(self) -> List[Dict[str, str]]:
        """Return feature names.

        Args:
            None.

        Returns:
            List[Dict[str, str]]: List of names for extracted features according to parts-of-speech.
        """
        # map the numbers to names
        periodic_table = GetPeriodicTable()
        names = [
            PeriodicTable.GetElementSymbol(periodic_table, atomic_number)
            for atomic_number in self.reference_atomic_numbers
        ]

        noun = "numbers" if len(self.reference_atomic_numbers) > 1 else "number"
        return [
            {"noun": f"{noun} of topologically unique environments of {join_list_elements(names)}"}
        ]

    @classmethod
    def from_preset(cls, preset: str):
        """Generate class instance with atomic numbers of interest based on predefined presets.

        Args:
            preset (str): Preset of interest.

        Returns:
            self: Instance of self.
        """
        if preset == "organic":
            # Use C, H, N, O, P, S, F, Cl, Br, I
            return cls(reference_atomic_numbers=[6, 1, 7, 8, 15, 16, 9, 17, 35, 53])
        elif preset == "carbon":
            return cls(reference_atomic_numbers=[6])
        elif preset == "nitrogen":
            return cls(reference_atomic_numbers=[7])

    def featurize(self, molecule: Molecule) -> np.array:
        """
        Featurize single molecule instance. Extract number of unique environments for `elements` of interest.

        Args:
            molecule (Molecule): Molecule representation.

        Returns:
            np.array: Array containing number of unique `element` environments.
        """
        return np.array(
            [
                self._get_number_of_topologically_distinct_atoms(
                    molecule=molecule, atomic_number=atomic_number
                )
                for atomic_number in self.reference_atomic_numbers
            ]
        ).reshape((1, -1))

    @staticmethod
    def _get_number_of_topologically_distinct_atoms(molecule: Molecule, atomic_number: int = 12):
        """Return the number of unique `element` environments based on environmental topology.

        Args:
            molecule (Molecule): Molecular instance.
            atomic_number (int): Atomic number for `element` of interest.

        Returns:
            int: Number of unique environments.
        """
        mol = molecule.reveal_hydrogens() if atomic_number == 1 else molecule.rdkit_mol

        # Get unique canonical atom rankings
        atom_ranks = list(rdkit.Chem.rdmolfiles.CanonicalRankAtoms(mol, breakTies=False))

        # Select the unique element environments
        atom_ranks = np.array(atom_ranks)

        # Atom indices
        atom_indices = [
            atom.GetIdx() for atom in mol.GetAtoms() if atom.GetAtomicNum() == atomic_number
        ]
        # Count them
        return len(set(atom_ranks[atom_indices]))

    def implementors(self) -> List[str]:
        """
        Return list of functionality implementors.

        Args:
            None.

        Returns:
            List[str]: List of implementors.
        """
        return ["Benedict Oshomah Emoekabu", "Kevin Maik Jablonka"]<|MERGE_RESOLUTION|>--- conflicted
+++ resolved
@@ -137,11 +137,7 @@
             None.
 
         Returns:
-<<<<<<< HEAD
-            (List[str]): List of labels of extracted features.
-=======
             List[str]: List of labels of extracted features.
->>>>>>> 848106c6
         """
         suffix = "_count" if self.count else "_presence"
         return [name + suffix for name in self.smart_names]

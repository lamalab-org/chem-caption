# -*- coding: utf-8 -*-

"""Featurizers describing the structure of (and/or the count and/or presence of substructures in) a molecule."""

from typing import Dict, List, Optional

import numpy as np
import rdkit
from rdkit.Chem import GetPeriodicTable, PeriodicTable

from chemcaption.featurize.base import AbstractFeaturizer
from chemcaption.featurize.utils import join_list_elements
from chemcaption.molecules import Molecule
from chemcaption.presets import SMARTS_MAP

__all__ = ["FragmentSearchFeaturizer", "IsomorphismFeaturizer", "TopologyCountFeaturizer"]


"""Featurizer to obtain the presence/count of fragments of interest (specified via SMARTS) in molecules."""


class FragmentSearchFeaturizer(AbstractFeaturizer):
    """A featurizer for molecular substructure search via SMARTS."""

    def __init__(
        self,
        smarts: List[str],
        names: Optional[List[str]],
        count: bool = True,
        preset_name: str = "custom",
    ):
        """
        Initialize class.

        Args:
            smarts (Optional[List[str]]): SMARTS strings that are matched with the molecules.
                Defaults to `None`.
            names (Optional[List[str]]): Names of the SMARTS strings.
                If `None`, the SMARTS strings are used as names.
                Defaults to `None`.
            count (bool): If set to `True`, count pattern frequency.
                Otherwise, only encode presence.
                Defaults to `True`.
            preset_name (str): Name to give preset of interest. Defaults to `custom`.
        """
        super().__init__()

        self.smart_names = names if names is not None else smarts
        self.smarts = smarts
        self.count = count
        self.preset_name = preset_name
        self.constraint = (
            "Constraint: return a list of integers."
            if self.count
            else "Constraint: return a list of 1s and 0s if the pattern is present or not."
        )

        self.prompt_template = "{PROPERTY_NAME} in the molecule with {REPR_SYSTEM} {REPR_STRING}?"

    def get_names(self) -> List[Dict[str, str]]:
        """Return names of extracted features.

        Args:
            None.

        Returns:
            List[Dict[str, str]]: List of dictionaries containing feature names.
        """
        if len(self.smart_names) == 1:
            name = "Is"
            noun = "count"
        else:
            name = "Are"
            noun = "counts"

        if self.count:
            name = f"Question: What {name.lower()} the {noun} of " + join_list_elements(self.smart_names)

        else:
            name = f"Question: {name} " + join_list_elements(self.smart_names)

        return [{"noun": name}]

    @classmethod
    def from_preset(cls, preset: str, count: bool = True):
        """
        Args:
            preset (str): Preset name of the substructures
                encoded by the SMARTS strings.
                Predefined presets can be specified as strings, and can be one of:
                    - `heterocyclic`,
                    - `rings`,
                    - `amino`,
                    - `scaffolds`,
                    - `warheads` or
                    - `organic`.
                    - `all`
            count (bool): If set to True, count pattern frequency.
        """
        if preset not in SMARTS_MAP:
            raise ValueError(
                f"Invalid preset name '{preset}'. "
                f"Valid preset names are: {', '.join(SMARTS_MAP.keys())}."
            )
        smarts_set = SMARTS_MAP[preset]
        return cls(
            smarts=smarts_set["smarts"], names=smarts_set["names"], count=count, preset_name=preset
        )

    def featurize(self, molecule: Molecule) -> np.array:
        """
        Featurize single molecule instance.

        Return integer array representing the:
            - frequency or
            - presence
            of molecular patterns in a molecule.

        Args:
            molecule (Molecule): Molecule representation.

        Returns:
            np.array: Array containing integer counts/signifier of pattern presence.
        """
        if self.count:
            results = [
                len(molecule.rdkit_mol.GetSubstructMatches(rdkit.Chem.MolFromSmarts(smart)))
                for smart in self.smarts
            ]
        else:
            results = [
                int(molecule.rdkit_mol.HasSubstructMatch(rdkit.Chem.MolFromSmarts(smart)))
                for smart in self.smarts
            ]

        return np.array(results).reshape((1, -1))

    def feature_labels(self) -> List[str]:
        """Return feature label(s).

        Args:
            None.

        Returns:
<<<<<<< HEAD
            List[str]: List of labels for extracted features.
=======
            List[str]: List of labels of extracted features.
>>>>>>> 848106c6
        """
        suffix = "_count" if self.count else "_presence"
        return [self.preset_name + "_" + name + suffix for name in self._clean_feature_labels()]

    def _clean_feature_labels(
        self,
    ) -> List[str]:
        """Clean the feature labels.

        Args:
            None.

        Returns:
            List[str]: List of cleaned feature labels.
        """
        feature_names = [
            "".join([("_" if c in "[]()-" else c) for c in name]).lower()
            for name in self.smart_names
        ]
        return feature_names

    def implementors(self) -> List[str]:
        """
        Return list of functionality implementors.

        Args:
            None.

        Returns:
            List[str]: List of implementors.
        """
        return ["Benedict Oshomah Emoekabu"]


class IsomorphismFeaturizer(AbstractFeaturizer):
    """Convert molecule graph to Weisfeiler-Lehman hash."""

    def __init__(self):
        """Instantiate class."""
        super().__init__()

        self.template = (
            "According to the Weisfeiler-Lehman isomorphism test, what {VERB} the {PROPERTY_NAME} for "
            "the molecule with {REPR_SYSTEM} `{REPR_STRING}`?"
        )
        self._names = [
            {
                "noun": "Weisfeiler-Lehman graph hash",
            }
        ]

        self.label = ["weisfeiler_lehman_hash"]

    def feature_labels(self) -> List[str]:
        return ["weisfeiler_lehman_hash"]

    def featurize(self, molecule: Molecule) -> np.array:
        """
        Featurize single molecule instance. Extract and return features from molecular object.

        Args:
            molecule (Molecule): Molecule representation.

        Returns:
            np.array: Array containing int representation of isoelectronic status between
                `self.reference_molecule` and `molecule`.
        """
        molecule_graph = molecule.to_graph()

        return np.array(molecule_graph.weisfeiler_lehman_graph_hash()).reshape(1, 1)

    def implementors(self) -> List[str]:
        """
        Return list of functionality implementors.

        Args:
            None.

        Returns:
            List[str]: List of implementors.
        """
        return ["Benedict Oshomah Emoekabu"]


class TopologyCountFeaturizer(AbstractFeaturizer):
    """Featurizer to return number of unique `element` environments in a molecule."""

    def __init__(self, reference_atomic_numbers: List[int]):
        """Initialize class object.

        Args:
            reference_atomic_numbers (List[int]): Atomic number(s) for element(s) of interest.
        """
        super().__init__()
        self.reference_atomic_numbers = reference_atomic_numbers

    def feature_labels(self) -> List[str]:
        """Return feature label(s).

        Args:
            None.

        Returns:
            List[str]: List of labels for extracted features.
        """
        return [
            "topology_count_" + str(atomic_number)
            for atomic_number in self.reference_atomic_numbers
        ]

    def get_names(self) -> List[Dict[str, str]]:
        """Return feature names.

        Args:
            None.

        Returns:
            List[Dict[str, str]]: List of names for extracted features according to parts-of-speech.
        """
        # map the numbers to names
        periodic_table = GetPeriodicTable()
        names = [
            PeriodicTable.GetElementSymbol(periodic_table, atomic_number)
            for atomic_number in self.reference_atomic_numbers
        ]

        noun = "numbers" if len(self.reference_atomic_numbers) > 1 else "number"
        return [
            {"noun": f"{noun} of topologically unique environments of {join_list_elements(names)}"}
        ]

    @classmethod
    def from_preset(cls, preset: str):
        """Generate class instance with atomic numbers of interest based on predefined presets.

        Args:
            preset (str): Preset of interest.

        Returns:
            self: Instance of self.
        """
        if preset == "organic":
            # Use C, H, N, O, P, S, F, Cl, Br, I
            return cls(reference_atomic_numbers=[6, 1, 7, 8, 15, 16, 9, 17, 35, 53])
        elif preset == "carbon":
            return cls(reference_atomic_numbers=[6])
        elif preset == "nitrogen":
            return cls(reference_atomic_numbers=[7])

    def featurize(self, molecule: Molecule) -> np.array:
        """
        Featurize single molecule instance. Extract number of unique environments for `elements` of interest.

        Args:
            molecule (Molecule): Molecule representation.

        Returns:
            np.array: Array containing number of unique `element` environments.
        """
        return np.array(
            [
                self._get_number_of_topologically_distinct_atoms(
                    molecule=molecule, atomic_number=atomic_number
                )
                for atomic_number in self.reference_atomic_numbers
            ]
        ).reshape((1, -1))

    @staticmethod
    def _get_number_of_topologically_distinct_atoms(molecule: Molecule, atomic_number: int = 12):
        """Return the number of unique `element` environments based on environmental topology.

        Args:
            molecule (Molecule): Molecular instance.
            atomic_number (int): Atomic number for `element` of interest.

        Returns:
            int: Number of unique environments.
        """
        mol = molecule.reveal_hydrogens() if atomic_number == 1 else molecule.rdkit_mol

        # Get unique canonical atom rankings
        atom_ranks = list(rdkit.Chem.rdmolfiles.CanonicalRankAtoms(mol, breakTies=False))

        # Select the unique element environments
        atom_ranks = np.array(atom_ranks)

        # Atom indices
        atom_indices = [
            atom.GetIdx() for atom in mol.GetAtoms() if atom.GetAtomicNum() == atomic_number
        ]
        # Count them
        return len(set(atom_ranks[atom_indices]))

    def implementors(self) -> List[str]:
        """
        Return list of functionality implementors.

        Args:
            None.

        Returns:
            List[str]: List of implementors.
        """
        return ["Benedict Oshomah Emoekabu", "Kevin Maik Jablonka"]<|MERGE_RESOLUTION|>--- conflicted
+++ resolved
@@ -142,11 +142,7 @@
             None.
 
         Returns:
-<<<<<<< HEAD
             List[str]: List of labels for extracted features.
-=======
-            List[str]: List of labels of extracted features.
->>>>>>> 848106c6
         """
         suffix = "_count" if self.count else "_presence"
         return [self.preset_name + "_" + name + suffix for name in self._clean_feature_labels()]

<<<<<<< HEAD
# -*- coding: utf-8 -*-

"""Featurizers describing the structure of (and/or the count and/or presence of substructures in) a molecule."""

from typing import Dict, List, Optional, Union

import numpy as np
import rdkit

from chemcaption.featurize.base import AbstractFeaturizer
from chemcaption.molecules import Molecule
from chemcaption.presets import SMARTSPreset

# Implemented molecular structure- and substructure-related featurizers

__all__ = ["SMARTSFeaturizer", "IsomorphismFeaturizer", "TopologyCountFeaturizer"]


"""Featurizer to obtain the presence or count of SMARTS in molecules."""


class SMARTSFeaturizer(AbstractFeaturizer):
    """A featurizer for molecular substructure search via SMARTS."""

    def __init__(
        self,
        count: bool = True,
        names: Optional[Union[str, List[str]]] = "rings",
        smarts: Optional[List[str]] = None,
    ):
        """
        Initialize class.

        Args:
            count (bool): If set to True, count pattern frequency. Otherwise, only encode presence. Defaults to True.
            names (Optional[Union[str, List[str]]]): Preset name(s) of the substructures encoded by the SMARTS strings.
                Predefined presets can be specified as strings, and can be one of:
                    - `heterocyclic`,
                    - `rings`,
                    - `amino`,
                    - `scaffolds`,
                    - `warheads` or
                    - `organic`.
                Defaults to `rings`.
            smarts (Optional[List[str]]): SMARTS strings that are matched with the molecules. Defaults to None.
        """
        super().__init__()

        if isinstance(names, str):
            try:
                self.prefix = f"{names}_"
                names, smarts = SMARTSPreset(names).preset
            except KeyError:
                raise KeyError(
                    f"`{names}` preset not defined. \
                    Use `heterocyclic`, `rings`, 'amino`, `scaffolds`, `warheads`, or `organic`"
                )
        else:
            if bool(names) != bool(smarts):
                raise Exception("Both `names` and `smarts` must either be or not be provided.")

            if len(names) != len(smarts):
                raise Exception("Both `names` and `smarts` must be lists of the same length.")

            self.prefix = "user_provided_"

        self.names = names
        self.smarts = smarts
        self.count = count

        self.suffix = "_count" if count else "_presence"
        self.label = [self.prefix + element.lower() + self.suffix for element in self.names]

    @property
    def preset(self) -> Dict[str, List[str]]:
        """Get molecular preset. Getter method.

        Args:
            None.

        Returns:
            (Dict[str, List[str]]): Dictionary of substance names and substance SMARTS strings.
        """
        return dict(names=self.names, smarts=self.smarts)

    @preset.setter
    def preset(
        self,
        new_preset: Optional[Union[str, Dict[str, List[str]]]],
    ) -> None:
        """Set molecular preset. Setter method.

        Args:
            new_preset (Optional[Union[str, Dict[str, List[str]]]]): New preset of interest.
                Could be a:
                    (str): string representing new predefined preset.
                    (Dict[str, List[str]]): dictionary.
                        Keys: `name` and `smarts`.
                        Values: list of substance names and list of corresponding SMARTS strings.

        Returns:
            None
        """
        if new_preset is not None:
            if isinstance(new_preset, str):
                names, smarts = SMARTSPreset(preset=new_preset).preset
            elif isinstance(new_preset, (tuple, list)):
                names = new_preset[0]
                smarts = new_preset[1]
            else:
                names = new_preset["names"]
                smarts = new_preset["smarts"]

            self.prefix = f"{new_preset}_" if isinstance(new_preset, str) else "user_provided_"
            self.names = names
            self.smarts = smarts

            self.label = [self.prefix + element.lower() + self.suffix for element in self.names]
        else:
            self.names = None
            self.smarts = None
            self.label = [None]
        return

    def featurize(self, molecule: Molecule) -> np.array:
        """
        Featurize single molecule instance.

        Return integer array representing the:
            - frequency or
            - presence
            of molecular patterns in a molecule.

        Args:
            molecule (Molecule): Molecule representation.

        Returns:
            (np.array): Array containing integer counts/signifier of pattern presence.
        """
        if self.count:
            results = [
                len(molecule.rdkit_mol.GetSubstructMatches(rdkit.Chem.MolFromSmarts(smart)))
                for smart in self.smarts
            ]
        else:
            results = [
                int(molecule.rdkit_mol.HasSubstructMatch(rdkit.Chem.MolFromSmarts(smart)))
                for smart in self.smarts
            ]

        return np.array(results).reshape((1, -1))

    def feature_labels(self) -> List[str]:
        """Return feature labels.

        Args:
            None.

        Returns:
            (List[str]): List of names of extracted features.
        """
        return list(map(lambda x: "".join([("_" if c in "[]()-" else c) for c in x]), self.label))

    def implementors(self) -> List[str]:
        """
        Return list of functionality implementors.

        Args:
            None

        Returns:
            List[str]: List of implementors.
        """
        return ["Benedict Oshomah Emoekabu"]


class IsomorphismFeaturizer(AbstractFeaturizer):
    """Convert molecule graph to Weisfeiler-Lehman graph hash."""

    def __init__(self):
        """Instantiate class."""
        super().__init__()
        self.label = ["weisfeiler_lehman_hash"]

    def featurize(self, molecule: Molecule) -> np.array:
        """
        Featurize single molecule instance. Extract and return features from molecular object.

        Args:
            molecule (Molecule): Molecule representation.

        Returns:
            (np.array): Array containing int representation of isoelectronic status between
                `self.reference_molecule` and `molecule`.
        """
        molecule_graph = molecule.to_graph()

        return molecule_graph.weisfeiler_lehman_graph_hash()

    def implementors(self) -> List[str]:
        """
        Return list of functionality implementors.

        Args:
            None

        Returns:
            List[str]: List of implementors.
        """
        return ["Benedict Oshomah Emoekabu"]


class TopologyCountFeaturizer(AbstractFeaturizer):
    """Featurizer to return number of unique `element` environments in a molecule."""

    def __init__(self, reference_atomic_number: int = 6):
        """Initialize class object.

        Args:
            reference_atomic_number (int): Atomic number for element of interest. Defaults to `6` (Carbon).
        """
        super().__init__()

        self._reference_atomic_number = None
        self.reference_atomic_number = reference_atomic_number

    @property
    def reference_atomic_number(self):
        """Getter for atomic number of `element` of interest.

        Returns:
            atomic_number (int): Atomic number for `element` of interest.
        """
        return self._reference_atomic_number

    @reference_atomic_number.setter
    def reference_atomic_number(self, atomic_number: int):
        """Setter of atomic number for `element` of interest.

        Args:
            atomic_number (int): Atomic number for `element` of interest.

        Returns:
            None
        """
        self._reference_atomic_number = atomic_number
        element = self.periodic_table.GetElementName(atomic_number)
        self.label = [f"num_{element.lower()}_environments"]

        return

    def featurize(self, molecule: Molecule) -> np.array:
        """
        Featurize single molecule instance. Extract number of unique `element` environments.

        Args:
            molecule (Molecule): Molecule representation.

        Returns:
            (np.array): Array containing number of unique `element` environments.
        """
        return np.array(
            self._get_number_of_topologically_distinct_atoms(molecule=molecule)
        ).reshape((1, -1))

    def _get_number_of_topologically_distinct_atoms(
        self, molecule: Molecule
    ):
        """Return the number of unique `element` environments based on environmental topology.

        Args:
            molecule (Molecule): Molecular instance.

        Returns:
            (int): Number of unique environments.
        """
        mol = rdkit.Chem.AddHs(molecule.rdkit_mol) if self.reference_atomic_number == 1 else molecule.rdkit_mol

        # Get unique canonical atom rankings
        atom_ranks = list(rdkit.Chem.rdmolfiles.CanonicalRankAtoms(mol, breakTies=False))

        # Select the unique carbon environments
        atom_ranks = np.array(atom_ranks)

        # Atom indices
        atom_indices = [
            atom.GetIdx() for atom in mol.GetAtoms() if atom.GetAtomicNum() == self.reference_atomic_number
        ]
        # Count them
        return len(set(atom_ranks[atom_indices]))

    def implementors(self) -> List[str]:
        """
        Return list of functionality implementors.

        Args:
            None

        Returns:
            List[str]: List of implementors.
        """
        return ["Benedict Oshomah Emoekabu", "Kevin Maik Jablonka"]
=======
# -*- coding: utf-8 -*-

"""Featurizers describing the structure of (and/or the count and/or presence of substructures in) a molecule."""

from typing import Dict, List, Optional, Union

import numpy as np
import rdkit

from chemcaption.featurize.base import AbstractFeaturizer
from chemcaption.molecules import Molecule
from chemcaption.presets import SMARTSPreset

# Implemented molecular structure- and substructure-related featurizers

__all__ = [
    "SMARTSFeaturizer",
    "IsomorphismFeaturizer",
]


"""Featurizer to obtain the presence or count of SMARTS in molecules."""


class SMARTSFeaturizer(AbstractFeaturizer):
    """A featurizer for molecular substructure search via SMARTS."""

    def __init__(
        self,
        count: bool = True,
        names: Optional[Union[str, List[str]]] = "rings",
        smarts: Optional[List[str]] = None,
    ):
        """
        Initialize class.

        Args:
            count (bool): If set to True, count pattern frequency. Otherwise, only encode presence. Defaults to True.
            names (Optional[Union[str, List[str]]]): Preset name(s) of the substructures encoded by the SMARTS strings.
                Predefined presets can be specified as strings, and can be one of:
                    - `heterocyclic`,
                    - `rings`,
                    - `amino`,
                    - `scaffolds`,
                    - `warheads` or
                    - `organic`.
                Defaults to `rings`.
            smarts (Optional[List[str]]): SMARTS strings that are matched with the molecules. Defaults to None.
        """
        super().__init__()

        if isinstance(names, str):
            try:
                self.prefix = f"{names}_"
                names, smarts = SMARTSPreset(names).preset
            except KeyError:
                raise KeyError(
                    f"`{names}` preset not defined. \
                    Use `heterocyclic`, `rings`, 'amino`, `scaffolds`, `warheads`, or `organic`"
                )
        else:
            if bool(names) != bool(smarts):
                raise Exception("Both `names` and `smarts` must either be or not be provided.")

            if len(names) != len(smarts):
                raise Exception("Both `names` and `smarts` must be lists of the same length.")

            self.prefix = "user_provided_"

        self.names = names
        self.smarts = smarts
        self.count = count

        self.suffix = "_count" if count else "_presence"
        self.label = [self.prefix + element.lower() + self.suffix for element in self.names]

        self.template = (
            "What is the "
            + self.suffix[1:]
            + " of the provided {PROPERTY_NAME} (i.e., SMARTS patterns)"
            " in the molecule with {REPR_SYSTEM} `{REPR_STRING}`?"
        )
        self._names = [
            {
                "noun": "functional groups",
            }
        ]

    @property
    def preset(self) -> Dict[str, List[str]]:
        """Get molecular preset. Getter method.

        Args:
            None.

        Returns:
            (Dict[str, List[str]]): Dictionary of substance names and substance SMARTS strings.
        """
        return dict(names=self.names, smarts=self.smarts)

    @preset.setter
    def preset(
        self,
        new_preset: Optional[Union[str, Dict[str, List[str]]]],
    ) -> None:
        """Set molecular preset. Setter method.

        Args:
            new_preset (Optional[Union[str, Dict[str, List[str]]]]): New preset of interest.
                Could be a:
                    (str): string representing new predefined preset.
                    (Dict[str, List[str]]): dictionary.
                        Keys: `name` and `smarts`.
                        Values: list of substance names and list of corresponding SMARTS strings.

        Returns:
            None
        """
        if new_preset is not None:
            if isinstance(new_preset, str):
                names, smarts = SMARTSPreset(preset=new_preset).preset
            elif isinstance(new_preset, (tuple, list)):
                names = new_preset[0]
                smarts = new_preset[1]
            else:
                names = new_preset["names"]
                smarts = new_preset["smarts"]

            self.prefix = f"{new_preset}_" if isinstance(new_preset, str) else "user_provided_"
            self.names = names
            self.smarts = smarts

            self.label = [self.prefix + element.lower() + self.suffix for element in self.names]
        else:
            self.names = None
            self.smarts = None
            self.label = [None]
        return

    def featurize(self, molecule: Molecule) -> np.array:
        """
        Featurize single molecule instance.

        Return integer array representing the:
            - frequency or
            - presence
            of molecular patterns in a molecule.

        Args:
            molecule (Molecule): Molecule representation.

        Returns:
            (np.array): Array containing integer counts/signifier of pattern presence.
        """
        if self.count:
            results = [
                len(molecule.rdkit_mol.GetSubstructMatches(rdkit.Chem.MolFromSmarts(smart)))
                for smart in self.smarts
            ]
        else:
            results = [
                int(molecule.rdkit_mol.HasSubstructMatch(rdkit.Chem.MolFromSmarts(smart)))
                for smart in self.smarts
            ]

        return np.array(results).reshape((1, -1))

    def feature_labels(self) -> List[str]:
        """Return feature labels.

        Args:
            None.

        Returns:
            (List[str]): List of names of extracted features.
        """
        return list(map(lambda x: "".join([("_" if c in "[]()-" else c) for c in x]), self.label))

    def implementors(self) -> List[str]:
        """
        Return list of functionality implementors.

        Args:
            None

        Returns:
            List[str]: List of implementors.
        """
        return ["Benedict Oshomah Emoekabu"]


class IsomorphismFeaturizer(AbstractFeaturizer):
    """Convert molecule graph to Weisfeiler-Lehman hash."""

    def __init__(self):
        """Instantiate class."""
        super().__init__()

        self.template = (
            "According to the Weisfeiler-Lehman isomorphism test, what is the {PROPERTY_NAME} for "
            "the molecule with {REPR_SYSTEM} `{REPR_STRING}`?"
        )
        self._names = [
            {
                "noun": "Weisfeiler-Lehman graph hash",
            }
        ]

        self.label = ["weisfeiler_lehman_hash"]

    def featurize(self, molecule: Molecule) -> np.array:
        """
        Featurize single molecule instance. Extract and return features from molecular object.

        Args:
            molecule (Molecule): Molecule representation.

        Returns:
            (np.array): Array containing int representation of isoelectronic status between
                `self.reference_molecule` and `molecule`.
        """
        molecule_graph = molecule.to_graph()

        return np.array(molecule_graph.weisfeiler_lehman_graph_hash()).reshape(1, 1)

    def implementors(self) -> List[str]:
        """
        Return list of functionality implementors.

        Args:
            None

        Returns:
            List[str]: List of implementors.
        """
        return ["Benedict Oshomah Emoekabu"]
>>>>>>> 83ad9e0b
<|MERGE_RESOLUTION|>--- conflicted
+++ resolved
@@ -1,4 +1,3 @@
-<<<<<<< HEAD
 # -*- coding: utf-8 -*-
 
 """Featurizers describing the structure of (and/or the count and/or presence of substructures in) a molecule."""
@@ -14,7 +13,11 @@
 
 # Implemented molecular structure- and substructure-related featurizers
 
-__all__ = ["SMARTSFeaturizer", "IsomorphismFeaturizer", "TopologyCountFeaturizer"]
+__all__ = [
+    "SMARTSFeaturizer",
+    "IsomorphismFeaturizer",
+    "TopologyCountFeaturizer"
+]
 
 
 """Featurizer to obtain the presence or count of SMARTS in molecules."""
@@ -72,312 +75,6 @@
         self.suffix = "_count" if count else "_presence"
         self.label = [self.prefix + element.lower() + self.suffix for element in self.names]
 
-    @property
-    def preset(self) -> Dict[str, List[str]]:
-        """Get molecular preset. Getter method.
-
-        Args:
-            None.
-
-        Returns:
-            (Dict[str, List[str]]): Dictionary of substance names and substance SMARTS strings.
-        """
-        return dict(names=self.names, smarts=self.smarts)
-
-    @preset.setter
-    def preset(
-        self,
-        new_preset: Optional[Union[str, Dict[str, List[str]]]],
-    ) -> None:
-        """Set molecular preset. Setter method.
-
-        Args:
-            new_preset (Optional[Union[str, Dict[str, List[str]]]]): New preset of interest.
-                Could be a:
-                    (str): string representing new predefined preset.
-                    (Dict[str, List[str]]): dictionary.
-                        Keys: `name` and `smarts`.
-                        Values: list of substance names and list of corresponding SMARTS strings.
-
-        Returns:
-            None
-        """
-        if new_preset is not None:
-            if isinstance(new_preset, str):
-                names, smarts = SMARTSPreset(preset=new_preset).preset
-            elif isinstance(new_preset, (tuple, list)):
-                names = new_preset[0]
-                smarts = new_preset[1]
-            else:
-                names = new_preset["names"]
-                smarts = new_preset["smarts"]
-
-            self.prefix = f"{new_preset}_" if isinstance(new_preset, str) else "user_provided_"
-            self.names = names
-            self.smarts = smarts
-
-            self.label = [self.prefix + element.lower() + self.suffix for element in self.names]
-        else:
-            self.names = None
-            self.smarts = None
-            self.label = [None]
-        return
-
-    def featurize(self, molecule: Molecule) -> np.array:
-        """
-        Featurize single molecule instance.
-
-        Return integer array representing the:
-            - frequency or
-            - presence
-            of molecular patterns in a molecule.
-
-        Args:
-            molecule (Molecule): Molecule representation.
-
-        Returns:
-            (np.array): Array containing integer counts/signifier of pattern presence.
-        """
-        if self.count:
-            results = [
-                len(molecule.rdkit_mol.GetSubstructMatches(rdkit.Chem.MolFromSmarts(smart)))
-                for smart in self.smarts
-            ]
-        else:
-            results = [
-                int(molecule.rdkit_mol.HasSubstructMatch(rdkit.Chem.MolFromSmarts(smart)))
-                for smart in self.smarts
-            ]
-
-        return np.array(results).reshape((1, -1))
-
-    def feature_labels(self) -> List[str]:
-        """Return feature labels.
-
-        Args:
-            None.
-
-        Returns:
-            (List[str]): List of names of extracted features.
-        """
-        return list(map(lambda x: "".join([("_" if c in "[]()-" else c) for c in x]), self.label))
-
-    def implementors(self) -> List[str]:
-        """
-        Return list of functionality implementors.
-
-        Args:
-            None
-
-        Returns:
-            List[str]: List of implementors.
-        """
-        return ["Benedict Oshomah Emoekabu"]
-
-
-class IsomorphismFeaturizer(AbstractFeaturizer):
-    """Convert molecule graph to Weisfeiler-Lehman graph hash."""
-
-    def __init__(self):
-        """Instantiate class."""
-        super().__init__()
-        self.label = ["weisfeiler_lehman_hash"]
-
-    def featurize(self, molecule: Molecule) -> np.array:
-        """
-        Featurize single molecule instance. Extract and return features from molecular object.
-
-        Args:
-            molecule (Molecule): Molecule representation.
-
-        Returns:
-            (np.array): Array containing int representation of isoelectronic status between
-                `self.reference_molecule` and `molecule`.
-        """
-        molecule_graph = molecule.to_graph()
-
-        return molecule_graph.weisfeiler_lehman_graph_hash()
-
-    def implementors(self) -> List[str]:
-        """
-        Return list of functionality implementors.
-
-        Args:
-            None
-
-        Returns:
-            List[str]: List of implementors.
-        """
-        return ["Benedict Oshomah Emoekabu"]
-
-
-class TopologyCountFeaturizer(AbstractFeaturizer):
-    """Featurizer to return number of unique `element` environments in a molecule."""
-
-    def __init__(self, reference_atomic_number: int = 6):
-        """Initialize class object.
-
-        Args:
-            reference_atomic_number (int): Atomic number for element of interest. Defaults to `6` (Carbon).
-        """
-        super().__init__()
-
-        self._reference_atomic_number = None
-        self.reference_atomic_number = reference_atomic_number
-
-    @property
-    def reference_atomic_number(self):
-        """Getter for atomic number of `element` of interest.
-
-        Returns:
-            atomic_number (int): Atomic number for `element` of interest.
-        """
-        return self._reference_atomic_number
-
-    @reference_atomic_number.setter
-    def reference_atomic_number(self, atomic_number: int):
-        """Setter of atomic number for `element` of interest.
-
-        Args:
-            atomic_number (int): Atomic number for `element` of interest.
-
-        Returns:
-            None
-        """
-        self._reference_atomic_number = atomic_number
-        element = self.periodic_table.GetElementName(atomic_number)
-        self.label = [f"num_{element.lower()}_environments"]
-
-        return
-
-    def featurize(self, molecule: Molecule) -> np.array:
-        """
-        Featurize single molecule instance. Extract number of unique `element` environments.
-
-        Args:
-            molecule (Molecule): Molecule representation.
-
-        Returns:
-            (np.array): Array containing number of unique `element` environments.
-        """
-        return np.array(
-            self._get_number_of_topologically_distinct_atoms(molecule=molecule)
-        ).reshape((1, -1))
-
-    def _get_number_of_topologically_distinct_atoms(
-        self, molecule: Molecule
-    ):
-        """Return the number of unique `element` environments based on environmental topology.
-
-        Args:
-            molecule (Molecule): Molecular instance.
-
-        Returns:
-            (int): Number of unique environments.
-        """
-        mol = rdkit.Chem.AddHs(molecule.rdkit_mol) if self.reference_atomic_number == 1 else molecule.rdkit_mol
-
-        # Get unique canonical atom rankings
-        atom_ranks = list(rdkit.Chem.rdmolfiles.CanonicalRankAtoms(mol, breakTies=False))
-
-        # Select the unique carbon environments
-        atom_ranks = np.array(atom_ranks)
-
-        # Atom indices
-        atom_indices = [
-            atom.GetIdx() for atom in mol.GetAtoms() if atom.GetAtomicNum() == self.reference_atomic_number
-        ]
-        # Count them
-        return len(set(atom_ranks[atom_indices]))
-
-    def implementors(self) -> List[str]:
-        """
-        Return list of functionality implementors.
-
-        Args:
-            None
-
-        Returns:
-            List[str]: List of implementors.
-        """
-        return ["Benedict Oshomah Emoekabu", "Kevin Maik Jablonka"]
-=======
-# -*- coding: utf-8 -*-
-
-"""Featurizers describing the structure of (and/or the count and/or presence of substructures in) a molecule."""
-
-from typing import Dict, List, Optional, Union
-
-import numpy as np
-import rdkit
-
-from chemcaption.featurize.base import AbstractFeaturizer
-from chemcaption.molecules import Molecule
-from chemcaption.presets import SMARTSPreset
-
-# Implemented molecular structure- and substructure-related featurizers
-
-__all__ = [
-    "SMARTSFeaturizer",
-    "IsomorphismFeaturizer",
-]
-
-
-"""Featurizer to obtain the presence or count of SMARTS in molecules."""
-
-
-class SMARTSFeaturizer(AbstractFeaturizer):
-    """A featurizer for molecular substructure search via SMARTS."""
-
-    def __init__(
-        self,
-        count: bool = True,
-        names: Optional[Union[str, List[str]]] = "rings",
-        smarts: Optional[List[str]] = None,
-    ):
-        """
-        Initialize class.
-
-        Args:
-            count (bool): If set to True, count pattern frequency. Otherwise, only encode presence. Defaults to True.
-            names (Optional[Union[str, List[str]]]): Preset name(s) of the substructures encoded by the SMARTS strings.
-                Predefined presets can be specified as strings, and can be one of:
-                    - `heterocyclic`,
-                    - `rings`,
-                    - `amino`,
-                    - `scaffolds`,
-                    - `warheads` or
-                    - `organic`.
-                Defaults to `rings`.
-            smarts (Optional[List[str]]): SMARTS strings that are matched with the molecules. Defaults to None.
-        """
-        super().__init__()
-
-        if isinstance(names, str):
-            try:
-                self.prefix = f"{names}_"
-                names, smarts = SMARTSPreset(names).preset
-            except KeyError:
-                raise KeyError(
-                    f"`{names}` preset not defined. \
-                    Use `heterocyclic`, `rings`, 'amino`, `scaffolds`, `warheads`, or `organic`"
-                )
-        else:
-            if bool(names) != bool(smarts):
-                raise Exception("Both `names` and `smarts` must either be or not be provided.")
-
-            if len(names) != len(smarts):
-                raise Exception("Both `names` and `smarts` must be lists of the same length.")
-
-            self.prefix = "user_provided_"
-
-        self.names = names
-        self.smarts = smarts
-        self.count = count
-
-        self.suffix = "_count" if count else "_presence"
-        self.label = [self.prefix + element.lower() + self.suffix for element in self.names]
-
         self.template = (
             "What is the "
             + self.suffix[1:]
@@ -538,4 +235,105 @@
             List[str]: List of implementors.
         """
         return ["Benedict Oshomah Emoekabu"]
->>>>>>> 83ad9e0b
+
+
+class TopologyCountFeaturizer(AbstractFeaturizer):
+    """Featurizer to return number of unique `element` environments in a molecule."""
+
+    def __init__(self, reference_atomic_number: int = 6):
+        """Initialize class object.
+
+        Args:
+            reference_atomic_number (int): Atomic number for element of interest. Defaults to `6` (Carbon).
+        """
+        super().__init__()
+
+        self.template = (
+            "By NMR, what is the {PROPERTY_NAME} for the molecule with {REPR_SYSTEM} `{REPR_STRING}`?"
+        )
+        self._names = [
+            {
+                "noun": "number of unique {} environments",
+            }
+        ]
+
+        self._reference_atomic_number = None
+        self.reference_atomic_number = reference_atomic_number
+
+    @property
+    def reference_atomic_number(self):
+        """Getter for atomic number of `element` of interest.
+
+        Returns:
+            atomic_number (int): Atomic number for `element` of interest.
+        """
+        return self._reference_atomic_number
+
+    @reference_atomic_number.setter
+    def reference_atomic_number(self, atomic_number: int):
+        """Setter of atomic number for `element` of interest.
+
+        Args:
+            atomic_number (int): Atomic number for `element` of interest.
+
+        Returns:
+            None
+        """
+        self._reference_atomic_number = atomic_number
+        element = self.periodic_table.GetElementName(atomic_number)
+        self.label = [f"num_{element.lower()}_environments"]
+        self._names[0]["noun"] = f"number of unique {element.lower()} environments"
+
+        return
+
+    def featurize(self, molecule: Molecule) -> np.array:
+        """
+        Featurize single molecule instance. Extract number of unique `element` environments.
+
+        Args:
+            molecule (Molecule): Molecule representation.
+
+        Returns:
+            (np.array): Array containing number of unique `element` environments.
+        """
+        return np.array(
+            self._get_number_of_topologically_distinct_atoms(molecule=molecule)
+        ).reshape((1, -1))
+
+    def _get_number_of_topologically_distinct_atoms(
+        self, molecule: Molecule
+    ):
+        """Return the number of unique `element` environments based on environmental topology.
+
+        Args:
+            molecule (Molecule): Molecular instance.
+
+        Returns:
+            (int): Number of unique environments.
+        """
+        mol = rdkit.Chem.AddHs(molecule.rdkit_mol) if self.reference_atomic_number == 1 else molecule.rdkit_mol
+
+        # Get unique canonical atom rankings
+        atom_ranks = list(rdkit.Chem.rdmolfiles.CanonicalRankAtoms(mol, breakTies=False))
+
+        # Select the unique carbon environments
+        atom_ranks = np.array(atom_ranks)
+
+        # Atom indices
+        atom_indices = [
+            atom.GetIdx() for atom in mol.GetAtoms() if atom.GetAtomicNum() == self.reference_atomic_number
+        ]
+        # Count them
+        return len(set(atom_ranks[atom_indices]))
+
+    def implementors(self) -> List[str]:
+        """
+        Return list of functionality implementors.
+
+        Args:
+            None
+
+        Returns:
+            List[str]: List of implementors.
+        """
+        return ["Benedict Oshomah Emoekabu", "Kevin Maik Jablonka"]
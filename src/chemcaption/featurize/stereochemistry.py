--- conflicted
+++ resolved
@@ -1,88 +1,85 @@
-# -*- coding: utf-8 -*-
-
-"""Featurizers for stereochemistry-related features."""
-
-from typing import Any, List, Tuple, Union
-
-import numpy as np
-from rdkit import Chem
-from rdkit.Chem import AllChem
-
-from chemcaption.featurize.base import AbstractFeaturizer
-from chemcaption.molecules import Molecule
-
-<<<<<<< HEAD
-# Implemented stereochemistry-related featurizers
-
-=======
->>>>>>> c095c981
-__all__ = [
-    "ChiralCenterCountFeaturizer",
-]
-
-
-class ChiralCenterCountFeaturizer(AbstractFeaturizer):
-    """Return the number of chiral centers."""
-
-    def __init__(self):
-        """Instantiate class."""
-        super().__init__()
-
-        self._names = [
-            {
-                "noun": "number of chiral centers",
-            }
-        ]
-
-    def feature_labels(self) -> List[str]:
-        """
-        Return list of feature labels.
-
-        Args:
-            None.
-
-        Returns:
-            List[str]: List of feature labels.
-        """
-        return ["num_chiral_centers"]
-
-    def _find_chiral_centers(self, molecule: Molecule) -> List[Tuple[Any, Union[Any, str]]]:
-        """Return indices for the chiral centers in `molecule`.
-
-        Args:
-            molecule (Molecule): Molecular instance.
-
-        Returns:
-            chiral_cc (List[Tuple[Any, Union[Any, str]]]): Indices for chiral centers.
-        """
-        mol = molecule.reveal_hydrogens()
-        AllChem.EmbedMolecule(mol)
-        Chem.AssignAtomChiralTagsFromStructure(mol)
-        chiral_cc = Chem.FindMolChiralCenters(mol)
-
-        return chiral_cc
-
-    def featurize(self, molecule: Molecule) -> np.array:
-        """
-        Featurize single molecule instance. Returns number of chiral centers in a molecule.
-
-        Args:
-            molecule (Molecule): Molecular representation.
-
-        Returns:
-            (np.array): number of chiral centers.
-        """
-        chiral_cc = self._find_chiral_centers(molecule)
-        return np.array([len(chiral_cc)]).reshape((1, 1))
-
-    def implementors(self) -> List[str]:
-        """
-        Return list of functionality implementors.
-
-        Args:
-            None.
-
-        Returns:
-            List[str]: List of implementors.
-        """
-        return ["Kevin Maik Jablonka"]
+# -*- coding: utf-8 -*-
+
+"""Featurizers for stereochemistry-related features."""
+
+from typing import Any, List, Tuple, Union
+
+import numpy as np
+from rdkit import Chem
+from rdkit.Chem import AllChem
+
+from chemcaption.featurize.base import AbstractFeaturizer
+from chemcaption.molecules import Molecule
+
+
+__all__ = [
+    "ChiralCenterCountFeaturizer",
+]
+
+# Implemented stereochemistry-related featurizers
+
+class ChiralCenterCountFeaturizer(AbstractFeaturizer):
+    """Return the number of chiral centers."""
+
+    def __init__(self):
+        """Instantiate class."""
+        super().__init__()
+
+        self._names = [
+            {
+                "noun": "number of chiral centers",
+            }
+        ]
+
+    def feature_labels(self) -> List[str]:
+        """
+        Return list of feature labels.
+
+        Args:
+            None.
+
+        Returns:
+            List[str]: List of feature labels.
+        """
+        return ["num_chiral_centers"]
+
+    def _find_chiral_centers(self, molecule: Molecule) -> List[Tuple[Any, Union[Any, str]]]:
+        """Return indices for the chiral centers in `molecule`.
+
+        Args:
+            molecule (Molecule): Molecular instance.
+
+        Returns:
+            chiral_cc (List[Tuple[Any, Union[Any, str]]]): Indices for chiral centers.
+        """
+        mol = molecule.reveal_hydrogens()
+        AllChem.EmbedMolecule(mol)
+        Chem.AssignAtomChiralTagsFromStructure(mol)
+        chiral_cc = Chem.FindMolChiralCenters(mol)
+
+        return chiral_cc
+
+    def featurize(self, molecule: Molecule) -> np.array:
+        """
+        Featurize single molecule instance. Returns number of chiral centers in a molecule.
+
+        Args:
+            molecule (Molecule): Molecular representation.
+
+        Returns:
+            (np.array): number of chiral centers.
+        """
+        chiral_cc = self._find_chiral_centers(molecule)
+        return np.array([len(chiral_cc)]).reshape((1, 1))
+
+    def implementors(self) -> List[str]:
+        """
+        Return list of functionality implementors.
+
+        Args:
+            None.
+
+        Returns:
+            List[str]: List of implementors.
+        """
+        return ["Kevin Maik Jablonka"]
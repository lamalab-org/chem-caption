--- conflicted
+++ resolved
@@ -68,7 +68,6 @@
 
         Returns:
             List[str]: List of implementors.
-<<<<<<< HEAD
         """
         return ["Benedict Oshomah Emoekabu"]
 
@@ -109,8 +108,6 @@
 
         Returns:
             List[str]: List of implementors.
-=======
->>>>>>> 848106c6
         """
         return ["Benedict Oshomah Emoekabu"]
 
@@ -260,7 +257,6 @@
 
         Returns:
             List[str]: List of implementors.
-<<<<<<< HEAD
         """
         return ["Benedict Oshomah Emoekabu"]
 
@@ -309,7 +305,5 @@
 
         Returns:
             List[str]: List of implementors.
-=======
->>>>>>> 848106c6
         """
         return ["Benedict Oshomah Emoekabu"]
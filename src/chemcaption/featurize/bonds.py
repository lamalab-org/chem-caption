--- conflicted
+++ resolved
@@ -1,585 +1,600 @@
-# -*- coding: utf-8 -*-
-
-"""Featurizers for chemical bond-related information."""
-
-from typing import Any, Dict, List, Optional, Union
-
-import numpy as np
-from rdkit.Chem import rdMolDescriptors
-
-<<<<<<< HEAD
-from chemcaption.featurize.base import AbstractFeaturizer, MorfeusFeaturizer
-=======
-from chemcaption.featurize.base import AbstractFeaturizer
->>>>>>> c095c981
-from chemcaption.featurize.utils import join_list_elements
-from chemcaption.molecules import Molecule
-
-# Implemented bond-related featurizers
-
-__all__ = [
-    "RotableBondCountFeaturizer",
-    "BondRotabilityFeaturizer",
-    "BondTypeCountFeaturizer",
-    "BondTypeProportionFeaturizer",
-    "DipoleMomentsFeaturizer",
-    "BondOrderFeaturizer",
-]
-
-
-"""Featurizer for counting rotatable bonds in molecule."""
-
-# compared to "all" implemented rdkit bond types we drop
-# some of the dative bonds
-_MAP_BOND_TYPE_TO_CLEAN_NAME = {
-    "num_unspecified_bond": "unspecified",
-    "num_single_bonds": "single",
-    "num_double_bonds": "double",
-    "num_triple_bonds": "triple",
-    "num_quadruple_bonds": "quadruple",
-    "num_quintuple_bonds": "quintuple",
-    "num_hextuple_bonds": "hextuple",
-    "num_oneandahalf_bonds": "one-and-a-half",
-    "num_twoandahalf_bonds": "two-and-a-half",
-    "num_threeandahalf_bonds": "three-and-a-half",
-    "num_fourandahalf_bonds": "four-and-a-half",
-    "num_fiveandahalf_bonds": "five-and-a-half",
-    "num_aromatic_bonds": "aromatic",
-    "num_ionic_bonds": "ionic",
-    "num_hydrogen_bonds": "hydrogen",
-    "num_threecenter_bonds": "three-center",
-    "num_dativeone_bonds": "dative one-electron",
-    "num_dative_bonds": "dative two-electron",
-    "num_other_bonds": "other",
-    "num_zero_bonds": "zero-order",
-    "num_bonds": "total number of bonds",
-}
-
-
-class RotableBondCountFeaturizer(AbstractFeaturizer):
-    """Obtain number of rotable (i.e., single, non-terminal, non-hydrogen) bonds in a molecule."""
-
-    def __init__(self):
-        """Initialize instance."""
-        super().__init__()
-
-        self._names = [
-            {
-                "noun": "number of rotatable bonds",
-            }
-        ]
-
-    def feature_labels(self) -> List[str]:
-        return ["num_rotable_bonds"]
-
-    def featurize(self, molecule: Molecule) -> np.array:
-        """
-        Featurize single molecule instance. Count the number of rotable (single, non-terminal) bonds in a molecule.
-
-        Args:
-            molecule (Molecule): Molecule representation.
-
-        Returns:
-            num_rotable (np.array): Number of rotable bonds in molecule.
-        """
-        num_rotable = rdMolDescriptors.CalcNumRotatableBonds(
-            molecule.reveal_hydrogens(), strict=True
-        )
-        return np.array([num_rotable]).reshape((1, -1))
-
-    def implementors(self) -> List[str]:
-        """
-        Return list of functionality implementors.
-
-        Args:
-            None.
-
-        Returns:
-            (List[str]): List of implementors.
-        """
-        return ["Benedict Oshomah Emoekabu"]
-
-
-"""Featurizer for calculating distribution of molecule bonds between rotatable and non-rotatable bonds."""
-
-
-class BondRotabilityFeaturizer(AbstractFeaturizer):
-    """Obtain distribution between rotable and non-rotable bonds in a molecule."""
-
-    def __init__(self):
-        """Initialize instance."""
-        super().__init__()
-
-        self._names = [
-            {
-                "noun": "proportion of rotatable and non-rotatable bonds",
-            }
-        ]
-
-    def feature_labels(self) -> List[str]:
-        return ["rotable_proportion", "non_rotable_proportion"]
-
-    def _get_bond_types(self, molecule: Molecule) -> List[float]:
-        """Return distribution of bonds based on rotability.
-
-        Args:
-            molecule (Molecule): Molecular representation.
-
-        Returns:
-            bond_distribution (List[float]): Distribution of bonds based on rotability.
-        """
-        num_bonds = len(molecule.reveal_hydrogens().GetBonds())
-        num_rotable = rdMolDescriptors.CalcNumRotatableBonds(
-            molecule.reveal_hydrogens(), strict=False
-        )
-        num_non_rotable = num_bonds - num_rotable
-
-        bond_distribution = [num_rotable / num_bonds, num_non_rotable / num_bonds]
-
-        return bond_distribution
-
-    def featurize(self, molecule: Molecule) -> np.array:
-        """Featurize single molecule instance.
-        Return distribution of bonds based on rotability.
-
-        Args:
-            molecule (Molecule): Molecular representation.
-
-        Returns:
-            (np.array): Array containing distribution of the bonds based on rotability.
-        """
-        return np.array(self._get_bond_types(molecule=molecule)).reshape((1, -1))
-
-    def implementors(self) -> List[str]:
-        """
-        Return list of functionality implementors.
-
-        Args:
-            None.
-
-        Returns:
-            (List[str]): List of implementors.
-        """
-        return ["Benedict Oshomah Emoekabu"]
-
-
-"""Featurizer for calculating number of molecule bond types."""
-
-
-class BondTypeCountFeaturizer(AbstractFeaturizer):
-    """Featurizer for bond type count (or presence) extraction."""
-
-    def __init__(self, count: bool = True, bond_type: Union[str, List[str]] = "all"):
-        """
-        Initialize class.
-
-        Args:
-            count (bool): If set to True, count pattern frequency.
-                Otherwise, only encode presence. Defaults to True.
-            bond_type (Union[str, List[str]]): Type of bond to enumerate.
-                If `all`, enumerates all bonds irrespective of type. Default (ALL).
-        """
-        super().__init__()
-
-        self.count = count
-        self.prefix = "num_" if self.count else ""
-        self.suffix = "_bonds" if self.count else "_bond_presence"
-        self.prompt_template = (
-            "Question: {PROPERTY_NAME} in the molecule with {REPR_SYSTEM} {REPR_STRING}?"
-        )
-
-        if self.count:
-            self.constraint = "Constraint: Return a list of comma separated integers."
-        else:
-            self.constraint = "Constraint: Return a list of comma separated integer boolean indicators (0 for absence, 1 for presence)."
-        self.bond_type = (
-            [bond_type.upper()] if isinstance(bond_type, str) else [b.upper() for b in bond_type]
-        )
-
-    def _count_bonds(self, molecule: Molecule) -> List[int]:
-        """
-        Count the frequency of appearance for bond_type in a molecule.
-
-        Args:
-            molecule (Molecule): Molecule representation.
-
-        Returns:
-            num_bonds (List[int]): Number of occurrences of `bond_type` in molecule.
-        """
-        all_bonds = self._get_bonds(molecule)
-
-        num_bonds = []
-
-        bond_types = self.feature_labels()
-
-        num_bonds = [
-            all_bonds.count(bond_type.split("_")[1].upper())
-            for bond_type in bond_types
-            if bond_type != "num_bonds"
-        ]
-
-        if self.count:
-            num_bonds.append(len(all_bonds))
-        else:
-            num_bonds = [min(1, count) for count in num_bonds]
-
-        return num_bonds
-
-    def feature_labels(self) -> List[str]:
-        """
-        Parse featurizer labels.
-
-        Args:
-            None.
-
-        Returns:
-            bond_types (List[str]): List of strings of bond types.
-        """
-
-        if "ALL" in self.bond_type:
-            bond_types = self._rdkit_bond_types()
-
-            if self.count:
-                bond_types.append("num_bonds")
-        else:
-            bond_types = self.bond_type
-
-        return bond_types
-
-    def get_names(self) -> List[Dict[str, str]]:
-        mapped_names = [
-            _MAP_BOND_TYPE_TO_CLEAN_NAME[bond_type]
-            for bond_type in self.feature_labels()
-            if "num_bonds" != bond_type
-        ]
-        name = None
-        if self.count:
-            name = "What is the number of "
-        else:
-            name = "Are there "
-
-        return [{"noun": name + join_list_elements(mapped_names) + " bonds"}]
-
-    def _get_bonds(
-        self,
-        molecule: Molecule,
-    ) -> List[str]:
-        """
-        Extract all individual bonds present in a molecule.
-
-        Args:
-            molecule (Molecule): Molecular representation.
-
-        Returns:
-            bonds (List[str]): List of all bonds present in molecule.
-        """
-        bonds = [
-            str(bond.GetBondType()).split(".")[-1]
-            for bond in molecule.reveal_hydrogens().GetBonds()
-        ]
-
-        return bonds
-
-    def _rdkit_bond_types(self) -> List[str]:
-        """
-        Returns a list of bonds supported by rdkit.
-
-        Args:
-            None.
-
-        Returns:
-            (List[str]): List of all bonds present in rdkit.
-        """
-        return [k for k in _MAP_BOND_TYPE_TO_CLEAN_NAME.keys() if "num_bonds" != k]
-
-    def _get_unique_bond_types(self, molecule: Molecule) -> List[str]:
-        """
-        Get the unique bond types present in a molecule.
-
-        Args:
-            molecule (Molecule): Molecular representation.
-
-        Returns:
-            unique_bonds (List[str]): Set of unique bonds present in `molecule`.
-        """
-        bonds = self._get_bonds(molecule)
-        unique_bonds = list(set(bonds))
-
-        return unique_bonds
-
-    def featurize(self, molecule: Molecule) -> np.array:
-        """
-        Featurize single molecule instance.
-
-        Return integer array representing the:
-            - frequency or
-            - presence
-            of bond types in a molecule.
-
-        Args:
-            molecule (Molecule): Molecule representation.
-
-        Returns:
-            (np.array): Array containing integer counts/signifier of bond type(s).
-        """
-        return np.array(self._count_bonds(molecule=molecule)).reshape(1, -1)
-
-    def implementors(self) -> List[str]:
-        """
-        Return list of functionality implementors.
-
-        Args:
-            None.
-
-        Returns:
-            (List[str]): List of implementors.
-        """
-        return ["Benedict Oshomah Emoekabu"]
-
-
-"""Featurizer for calculating proportion of molecule bond types."""
-
-
-class BondTypeProportionFeaturizer(BondTypeCountFeaturizer):
-    """Featurizer for bond type proportion extraction."""
-
-    def __init__(self, bond_type: Union[str, List[str]] = "all"):
-        """
-        Initialize class.
-
-        Args:
-            bond_type (Union[str, List[str]]): Type of bond to enumerate.
-                If `all`, enumerates all bonds irrespective of type. Default (ALL).
-        """
-        super().__init__(count=False, bond_type=bond_type)
-        self.constraint = "Constraint: Return a list of comma separated floats."
-
-    def feature_labels(self) -> List[str]:
-        """
-        Parse featurizer labels.
-
-        Args:
-            None.
-
-        Returns:
-            bond_types (List[str]): List of strings of bond types.
-        """
-        if "ALL" in self.bond_type:
-            bond_types = self._rdkit_bond_types()
-
-        else:
-            bond_types = self.bond_type
-
-        return bond_types
-
-    def get_names(self) -> List[Dict[str, str]]:
-        mapped_names = [
-            _MAP_BOND_TYPE_TO_CLEAN_NAME[bond_type] for bond_type in self.feature_labels()
-        ]
-        return [
-            {"noun": "What is the proportion of " + join_list_elements(mapped_names) + " bonds"}
-        ]
-
-    def _get_bond_distribution(self, molecule: Molecule) -> List[float]:
-        """Return a frequency distribution for the bonds present in a molecule.
-        Args:
-            molecule (Molecule): Molecular representation.
-
-        Returns:
-            bond_distribution (List[float]): List of bond type proportions.
-        """
-        num_bonds = self._count_bonds(molecule=molecule)
-
-        total_bond_count = (
-            sum(num_bonds) if "ALL" in self.bond_type else len(self._get_bonds(molecule=molecule))
-        )
-
-        bond_proportion = [count / total_bond_count for count in num_bonds]
-
-        return bond_proportion
-
-    def _count_bonds(self, molecule: Molecule) -> List[int]:
-        """
-        Count the frequency of appearance for bond_type in a molecule.
-
-        Args:
-            molecule (Molecule): Molecule representation.
-
-        Returns:
-            num_bonds (List[int]): Number of occurrences of `bond_type` in molecule.
-        """
-        num_bonds = super()._count_bonds(molecule=molecule)
-
-        return num_bonds
-
-    def featurize(self, molecule: Molecule) -> np.array:
-        """
-        Return float(s) containing on bond type proportion(s).
-
-        Args:
-            molecule (Molecule): Molecule representation.
-
-        Returns:
-            (np.array): Array containing bond type proportion(s).
-        """
-        return np.array(self._get_bond_distribution(molecule=molecule)).reshape(1, -1)
-
-
-class DipoleMomentsFeaturizer(MorfeusFeaturizer):
-    """Return the dipole moments for a molecule."""
-
-    def __init__(
-        self,
-        file_name: Optional[str] = None,
-        conformer_generation_kwargs: Optional[Dict[str, Any]] = None,
-        morfeus_kwargs: Optional[Dict[str, Any]] = None,
-        atom_indices: Union[int, List[int]] = 100,
-        as_range: bool = False,
-    ):
-        """Instantiate class.
-
-        Args:
-            file_name (Optional[str]): Name for temporary XYZ file.
-            conformer_generation_kwargs (Optional[Dict[str, Any]]): Configuration for conformer generation.
-            morfeus_kwargs (Optional[Dict[str, Any]]): Keyword arguments for morfeus computation.
-            atom_indices (Union[int, List[int]]): Range of atoms to calculate areas for. Either:
-                - an integer,
-                - a list of integers, or
-                - a two-tuple of integers representing lower index and upper index.
-            as_range (bool): Use `atom_indices` parameter as a range of indices or not. Defaults to `False`
-        """
-        super().__init__(
-            file_name=file_name,
-            conformer_generation_kwargs=conformer_generation_kwargs,
-            morfeus_kwargs=morfeus_kwargs,
-        )
-
-        self._names = [
-            {
-                "noun": "dipole moments",
-            },
-        ]
-
-        self.atom_indices, self.as_range = self._parse_indices(atom_indices, as_range)
-
-    def featurize(self, molecule: Molecule) -> np.array:
-        """
-        Featurize single molecule instance.
-
-        Args:
-            molecule (Molecule): Molecule representation.
-
-        Returns:
-            (np.array): Array containing dipole moments for bonds in molecule instance.
-        """
-        morfeus_instance = self._get_morfeus_instance(molecule=molecule, morpheus_instance="xtb")
-
-        dipoles = morfeus_instance.get_dipole(**self.morfeus_kwargs).flatten().tolist()
-        num_dipoles = len(dipoles)
-
-        dipoles = [(dipoles[i - 1] if i <= num_dipoles else 0) for i in self.atom_indices]
-
-        return np.array(dipoles).reshape(1, -1)
-
-    def feature_labels(self) -> List[str]:
-        """Return feature label(s).
-
-        Args:
-            None.
-
-        Returns:
-            (List[str]): List of names of extracted features.
-        """
-        return [f"dipole_{i}" for i in self.atom_indices]
-
-    def implementors(self) -> List[str]:
-        """
-        Return list of functionality implementors.
-
-        Args:
-            None.
-
-        Returns:
-            (List[str]): List of implementors.
-        """
-        return ["Benedict Oshomah Emoekabu"]
-
-
-class BondOrderFeaturizer(MorfeusFeaturizer):
-    """Return the bond orders for bonds in a molecule."""
-
-    def __init__(
-        self,
-        file_name: Optional[str] = None,
-        conformer_generation_kwargs: Optional[Dict[str, Any]] = None,
-        morfeus_kwargs: Optional[Dict[str, Any]] = None,
-        atom_indices: Union[int, List[int]] = 100,
-        as_range: bool = False,
-    ):
-        """Instantiate class.
-
-        Args:
-            file_name (Optional[str]): Name for temporary XYZ file.
-            conformer_generation_kwargs (Optional[Dict[str, Any]]): Configuration for conformer generation.
-            morfeus_kwargs (Optional[Dict[str, Any]]): Keyword arguments for morfeus computation.
-            atom_indices (Union[int, List[int]]): Range of atoms to calculate areas for. Either:
-                - an integer,
-                - a list of integers, or
-                - a two-tuple of integers representing lower index and upper index.
-            as_range (bool): Use `atom_indices` parameter as a range of indices or not. Defaults to `False`
-        """
-        super().__init__(
-            file_name=file_name,
-            conformer_generation_kwargs=conformer_generation_kwargs,
-            morfeus_kwargs=morfeus_kwargs,
-        )
-
-        self._names = [
-            {
-                "noun": "bond orders",
-            },
-        ]
-
-        self.atom_indices, self.as_range = self._parse_indices(atom_indices, as_range)
-
-    def featurize(self, molecule: Molecule) -> np.array:
-        """
-        Featurize single molecule instance.
-
-        Args:
-            molecule (Molecule): Molecule representation.
-
-        Returns:
-            (np.array): Array containing bond orders for bonds in molecule instance.
-        """
-        morfeus_instance = self._get_morfeus_instance(molecule=molecule, morpheus_instance="xtb")
-
-        bond_orders = morfeus_instance.get_bond_orders(**self.morfeus_kwargs).flatten().tolist()
-        num_bonds = len(bond_orders)
-
-        bond_orders = [(bond_orders[i - 1] if i <= num_bonds else 0) for i in self.atom_indices]
-
-        return np.array(bond_orders).reshape(1, -1)
-
-    def feature_labels(self) -> List[str]:
-        """Return feature label(s).
-
-        Args:
-            None.
-
-        Returns:
-            (List[str]): List of names of extracted features.
-        """
-        return [f"bond_order_{i}" for i in self.atom_indices]
-
-    def implementors(self) -> List[str]:
-        """
-        Return list of functionality implementors.
-
-        Args:
-            None.
-
-        Returns:
-            (List[str]): List of implementors.
-        """
-        return ["Benedict Oshomah Emoekabu"]
+# -*- coding: utf-8 -*-
+
+"""Featurizers for chemical bond-related information."""
+
+from typing import Any, Dict, List, Optional, Union
+
+import numpy as np
+from rdkit.Chem import rdMolDescriptors
+
+from chemcaption.featurize.base import AbstractFeaturizer, MorfeusFeaturizer
+from chemcaption.featurize.utils import join_list_elements
+from chemcaption.molecules import Molecule
+
+# Implemented bond-related featurizers
+
+__all__ = [
+    "RotableBondCountFeaturizer",
+    "BondRotabilityFeaturizer",
+    "BondTypeCountFeaturizer",
+    "BondTypeProportionFeaturizer",
+    "DipoleMomentsFeaturizer",
+    "BondOrderFeaturizer",
+]
+
+
+"""Featurizer for counting rotatable bonds in molecule."""
+
+# compared to "all" implemented rdkit bond types we drop
+# some of the dative bonds
+_MAP_BOND_TYPE_TO_CLEAN_NAME = {
+    "num_unspecified_bond": "unspecified",
+    "num_single_bonds": "single",
+    "num_double_bonds": "double",
+    "num_triple_bonds": "triple",
+    "num_quadruple_bonds": "quadruple",
+    "num_quintuple_bonds": "quintuple",
+    "num_hextuple_bonds": "hextuple",
+    "num_oneandahalf_bonds": "one-and-a-half",
+    "num_twoandahalf_bonds": "two-and-a-half",
+    "num_threeandahalf_bonds": "three-and-a-half",
+    "num_fourandahalf_bonds": "four-and-a-half",
+    "num_fiveandahalf_bonds": "five-and-a-half",
+    "num_aromatic_bonds": "aromatic",
+    "num_ionic_bonds": "ionic",
+    "num_hydrogen_bonds": "hydrogen",
+    "num_threecenter_bonds": "three-center",
+    "num_dativeone_bonds": "dative one-electron",
+    "num_dative_bonds": "dative two-electron",
+    "num_other_bonds": "other",
+    "num_zero_bonds": "zero-order",
+    "num_bonds": "total number of bonds",
+}
+
+
+class RotableBondCountFeaturizer(AbstractFeaturizer):
+    """Obtain number of rotable (i.e., single, non-terminal, non-hydrogen) bonds in a molecule."""
+
+    def __init__(self):
+        """Initialize instance."""
+        super().__init__()
+
+        self._names = [
+            {
+                "noun": "number of rotatable bonds",
+            }
+        ]
+
+    def feature_labels(self) -> List[str]:
+        return ["num_rotable_bonds"]
+
+    def featurize(self, molecule: Molecule) -> np.array:
+        """
+        Featurize single molecule instance. Count the number of rotable (single, non-terminal) bonds in a molecule.
+
+        Args:
+            molecule (Molecule): Molecule representation.
+
+        Returns:
+            num_rotable (np.array): Number of rotable bonds in molecule.
+        """
+        num_rotable = rdMolDescriptors.CalcNumRotatableBonds(
+            molecule.reveal_hydrogens(), strict=True
+        )
+        return np.array([num_rotable]).reshape((1, -1))
+
+    def implementors(self) -> List[str]:
+        """
+        Return list of functionality implementors.
+
+        Args:
+            None.
+
+        Returns:
+            (List[str]): List of implementors.
+        """
+        return ["Benedict Oshomah Emoekabu"]
+
+
+"""Featurizer for calculating distribution of molecule bonds between rotatable and non-rotatable bonds."""
+
+
+class BondRotabilityFeaturizer(AbstractFeaturizer):
+    """Obtain distribution between rotable and non-rotable bonds in a molecule."""
+
+    def __init__(self):
+        """Initialize instance."""
+        super().__init__()
+
+        self._names = [
+            {
+                "noun": "proportion of rotatable and non-rotatable bonds",
+            }
+        ]
+
+    def feature_labels(self) -> List[str]:
+        """Return feature label(s).
+
+        Args:
+            None.
+
+        Returns:
+            (List[str]): List of names of extracted features.
+        """
+        return ["rotable_proportion", "non_rotable_proportion"]
+
+    def _get_bond_types(self, molecule: Molecule) -> List[float]:
+        """Return distribution of bonds based on rotability.
+
+        Args:
+            molecule (Molecule): Molecular representation.
+
+        Returns:
+            bond_distribution (List[float]): Distribution of bonds based on rotability.
+        """
+        num_bonds = len(molecule.reveal_hydrogens().GetBonds())
+        num_rotable = rdMolDescriptors.CalcNumRotatableBonds(
+            molecule.reveal_hydrogens(), strict=False
+        )
+        num_non_rotable = num_bonds - num_rotable
+
+        bond_distribution = [num_rotable / num_bonds, num_non_rotable / num_bonds]
+
+        return bond_distribution
+
+    def featurize(self, molecule: Molecule) -> np.array:
+        """Featurize single molecule instance.
+        Return distribution of bonds based on rotability.
+
+        Args:
+            molecule (Molecule): Molecular representation.
+
+        Returns:
+            (np.array): Array containing distribution of the bonds based on rotability.
+        """
+        return np.array(self._get_bond_types(molecule=molecule)).reshape((1, -1))
+
+    def implementors(self) -> List[str]:
+        """
+        Return list of functionality implementors.
+
+        Args:
+            None.
+
+        Returns:
+            (List[str]): List of implementors.
+        """
+        return ["Benedict Oshomah Emoekabu"]
+
+
+"""Featurizer for calculating number of molecule bond types."""
+
+
+class BondTypeCountFeaturizer(AbstractFeaturizer):
+    """Featurizer for bond type count (or presence) extraction."""
+
+    def __init__(self, count: bool = True, bond_type: Union[str, List[str]] = "all"):
+        """
+        Initialize class.
+
+        Args:
+            count (bool): If set to True, count pattern frequency.
+                Otherwise, only encode presence. Defaults to True.
+            bond_type (Union[str, List[str]]): Type of bond to enumerate.
+                If `all`, enumerates all bonds irrespective of type. Default (ALL).
+        """
+        super().__init__()
+
+        self.count = count
+        self.prefix = "num_" if self.count else ""
+        self.suffix = "_bonds" if self.count else "_bond_presence"
+        self.prompt_template = (
+            "Question: {PROPERTY_NAME} in the molecule with {REPR_SYSTEM} {REPR_STRING}?"
+        )
+
+        if self.count:
+            self.constraint = "Constraint: Return a list of comma separated integers."
+        else:
+            self.constraint = "Constraint: Return a list of comma separated integer boolean indicators (0 for absence, 1 for presence)."
+        self.bond_type = (
+            [bond_type.upper()] if isinstance(bond_type, str) else [b.upper() for b in bond_type]
+        )
+
+    def _count_bonds(self, molecule: Molecule) -> List[int]:
+        """
+        Count the frequency of appearance for bond_type in a molecule.
+
+        Args:
+            molecule (Molecule): Molecule representation.
+
+        Returns:
+            num_bonds (List[int]): Number of occurrences of `bond_type` in molecule.
+        """
+        all_bonds = self._get_bonds(molecule)
+
+        bond_types = self.feature_labels()
+
+        num_bonds = [
+            all_bonds.count(bond_type.split("_")[1].upper())
+            for bond_type in bond_types
+            if bond_type != "num_bonds"
+        ]
+
+        if self.count:
+            num_bonds.append(len(all_bonds))
+        else:
+            num_bonds = [min(1, count) for count in num_bonds]
+
+        return num_bonds
+
+    def feature_labels(self) -> List[str]:
+        """Return feature label(s).
+
+        Args:
+            None.
+
+        Returns:
+            (List[str]): List of names of extracted features.
+        """
+        if "ALL" in self.bond_type:
+            bond_types = self._rdkit_bond_types()
+
+            if self.count:
+                bond_types.append("num_bonds")
+        else:
+            bond_types = self.bond_type
+
+        return bond_types
+
+    def get_names(self) -> List[Dict[str, str]]:
+        """Return feature names.
+
+        Args:
+            None.
+
+        Returns:
+            (List[Dict[str, str]]): List of names for extracted features according to parts-of-speech.
+        """
+        mapped_names = [
+            _MAP_BOND_TYPE_TO_CLEAN_NAME[bond_type]
+            for bond_type in self.feature_labels()
+            if "num_bonds" != bond_type
+        ]
+        if self.count:
+            name = "What is the number of "
+        else:
+            name = "Are there "
+
+        return [{"noun": name + join_list_elements(mapped_names) + " bonds"}]
+
+    def _get_bonds(
+        self,
+        molecule: Molecule,
+    ) -> List[str]:
+        """
+        Extract all individual bonds present in a molecule.
+
+        Args:
+            molecule (Molecule): Molecular representation.
+
+        Returns:
+            bonds (List[str]): List of all bonds present in molecule.
+        """
+        bonds = [
+            str(bond.GetBondType()).split(".")[-1]
+            for bond in molecule.reveal_hydrogens().GetBonds()
+        ]
+
+        return bonds
+
+    def _rdkit_bond_types(self) -> List[str]:
+        """
+        Returns a list of bonds supported by rdkit.
+
+        Args:
+            None.
+
+        Returns:
+            (List[str]): List of all bonds present in rdkit.
+        """
+        return [k for k in _MAP_BOND_TYPE_TO_CLEAN_NAME.keys() if "num_bonds" != k]
+
+    def _get_unique_bond_types(self, molecule: Molecule) -> List[str]:
+        """
+        Get the unique bond types present in a molecule.
+
+        Args:
+            molecule (Molecule): Molecular representation.
+
+        Returns:
+            unique_bonds (List[str]): Set of unique bonds present in `molecule`.
+        """
+        bonds = self._get_bonds(molecule)
+        unique_bonds = list(set(bonds))
+
+        return unique_bonds
+
+    def featurize(self, molecule: Molecule) -> np.array:
+        """
+        Featurize single molecule instance.
+
+        Return integer array representing the:
+            - frequency or
+            - presence
+            of bond types in a molecule.
+
+        Args:
+            molecule (Molecule): Molecule representation.
+
+        Returns:
+            (np.array): Array containing integer counts/signifier of bond type(s).
+        """
+        return np.array(self._count_bonds(molecule=molecule)).reshape(1, -1)
+
+    def implementors(self) -> List[str]:
+        """
+        Return list of functionality implementors.
+
+        Args:
+            None.
+
+        Returns:
+            (List[str]): List of implementors.
+        """
+        return ["Benedict Oshomah Emoekabu"]
+
+
+"""Featurizer for calculating proportion of molecule bond types."""
+
+
+class BondTypeProportionFeaturizer(BondTypeCountFeaturizer):
+    """Featurizer for bond type proportion extraction."""
+
+    def __init__(self, bond_type: Union[str, List[str]] = "all"):
+        """
+        Initialize class.
+
+        Args:
+            bond_type (Union[str, List[str]]): Type of bond to enumerate.
+                If `all`, enumerates all bonds irrespective of type. Default (ALL).
+        """
+        super().__init__(count=False, bond_type=bond_type)
+        self.constraint = "Constraint: Return a list of comma separated floats."
+
+    def feature_labels(self) -> List[str]:
+        """
+        Parse featurizer labels.
+
+        Args:
+            None.
+
+        Returns:
+            bond_types (List[str]): List of strings of bond types.
+        """
+        if "ALL" in self.bond_type:
+            bond_types = self._rdkit_bond_types()
+
+        else:
+            bond_types = self.bond_type
+
+        return bond_types
+
+    def get_names(self) -> List[Dict[str, str]]:
+        """Return feature names.
+
+        Args:
+            None.
+
+        Returns:
+            (List[Dict[str, str]]): List of names for extracted features according to parts-of-speech.
+        """
+        mapped_names = [
+            _MAP_BOND_TYPE_TO_CLEAN_NAME[bond_type] for bond_type in self.feature_labels()
+        ]
+        return [
+            {"noun": "What is the proportion of " + join_list_elements(mapped_names) + " bonds"}
+        ]
+
+    def _get_bond_distribution(self, molecule: Molecule) -> List[float]:
+        """Return a frequency distribution for the bonds present in a molecule.
+        Args:
+            molecule (Molecule): Molecular representation.
+
+        Returns:
+            bond_distribution (List[float]): List of bond type proportions.
+        """
+        num_bonds = self._count_bonds(molecule=molecule)
+
+        total_bond_count = (
+            sum(num_bonds) if "ALL" in self.bond_type else len(self._get_bonds(molecule=molecule))
+        )
+
+        bond_proportion = [count / total_bond_count for count in num_bonds]
+
+        return bond_proportion
+
+    def _count_bonds(self, molecule: Molecule) -> List[int]:
+        """
+        Count the frequency of appearance for bond_type in a molecule.
+
+        Args:
+            molecule (Molecule): Molecule representation.
+
+        Returns:
+            num_bonds (List[int]): Number of occurrences of `bond_type` in molecule.
+        """
+        num_bonds = super()._count_bonds(molecule=molecule)
+
+        return num_bonds
+
+    def featurize(self, molecule: Molecule) -> np.array:
+        """
+        Return float(s) containing on bond type proportion(s).
+
+        Args:
+            molecule (Molecule): Molecule representation.
+
+        Returns:
+            (np.array): Array containing bond type proportion(s).
+        """
+        return np.array(self._get_bond_distribution(molecule=molecule)).reshape(1, -1)
+
+
+class DipoleMomentsFeaturizer(MorfeusFeaturizer):
+    """Return the dipole moments for a molecule."""
+
+    def __init__(
+        self,
+        file_name: Optional[str] = None,
+        conformer_generation_kwargs: Optional[Dict[str, Any]] = None,
+        morfeus_kwargs: Optional[Dict[str, Any]] = None,
+        atom_indices: Union[int, List[int]] = 100,
+        as_range: bool = False,
+    ):
+        """Instantiate class.
+
+        Args:
+            file_name (Optional[str]): Name for temporary XYZ file.
+            conformer_generation_kwargs (Optional[Dict[str, Any]]): Configuration for conformer generation.
+            morfeus_kwargs (Optional[Dict[str, Any]]): Keyword arguments for morfeus computation.
+            atom_indices (Union[int, List[int]]): Range of atoms to calculate areas for. Either:
+                - an integer,
+                - a list of integers, or
+                - a two-tuple of integers representing lower index and upper index.
+            as_range (bool): Use `atom_indices` parameter as a range of indices or not. Defaults to `False`
+        """
+        super().__init__(
+            file_name=file_name,
+            conformer_generation_kwargs=conformer_generation_kwargs,
+            morfeus_kwargs=morfeus_kwargs,
+        )
+
+        self._names = [
+            {
+                "noun": "dipole moments",
+            },
+        ]
+
+        self.atom_indices, self.as_range = self._parse_indices(atom_indices, as_range)
+
+    def featurize(self, molecule: Molecule) -> np.array:
+        """
+        Featurize single molecule instance.
+
+        Args:
+            molecule (Molecule): Molecule representation.
+
+        Returns:
+            (np.array): Array containing dipole moments for bonds in molecule instance.
+        """
+        morfeus_instance = self._get_morfeus_instance(molecule=molecule, morpheus_instance="xtb")
+
+        dipoles = morfeus_instance.get_dipole(**self.morfeus_kwargs).flatten().tolist()
+        num_dipoles = len(dipoles)
+
+        dipoles = [(dipoles[i - 1] if i <= num_dipoles else 0) for i in self.atom_indices]
+
+        return np.array(dipoles).reshape(1, -1)
+
+    def feature_labels(self) -> List[str]:
+        """Return feature label(s).
+
+        Args:
+            None.
+
+        Returns:
+            (List[str]): List of names of extracted features.
+        """
+        return [f"dipole_{i}" for i in self.atom_indices]
+
+    def implementors(self) -> List[str]:
+        """
+        Return list of functionality implementors.
+
+        Args:
+            None.
+
+        Returns:
+            (List[str]): List of implementors.
+        """
+        return ["Benedict Oshomah Emoekabu"]
+
+
+class BondOrderFeaturizer(MorfeusFeaturizer):
+    """Return the bond orders for bonds in a molecule."""
+
+    def __init__(
+        self,
+        file_name: Optional[str] = None,
+        conformer_generation_kwargs: Optional[Dict[str, Any]] = None,
+        morfeus_kwargs: Optional[Dict[str, Any]] = None,
+        atom_indices: Union[int, List[int]] = 100,
+        as_range: bool = False,
+    ):
+        """Instantiate class.
+
+        Args:
+            file_name (Optional[str]): Name for temporary XYZ file.
+            conformer_generation_kwargs (Optional[Dict[str, Any]]): Configuration for conformer generation.
+            morfeus_kwargs (Optional[Dict[str, Any]]): Keyword arguments for morfeus computation.
+            atom_indices (Union[int, List[int]]): Range of atoms to calculate areas for. Either:
+                - an integer,
+                - a list of integers, or
+                - a two-tuple of integers representing lower index and upper index.
+            as_range (bool): Use `atom_indices` parameter as a range of indices or not. Defaults to `False`
+        """
+        super().__init__(
+            file_name=file_name,
+            conformer_generation_kwargs=conformer_generation_kwargs,
+            morfeus_kwargs=morfeus_kwargs,
+        )
+
+        self._names = [
+            {
+                "noun": "bond orders",
+            },
+        ]
+
+        self.atom_indices, self.as_range = self._parse_indices(atom_indices, as_range)
+
+    def featurize(self, molecule: Molecule) -> np.array:
+        """
+        Featurize single molecule instance.
+
+        Args:
+            molecule (Molecule): Molecule representation.
+
+        Returns:
+            (np.array): Array containing bond orders for bonds in molecule instance.
+        """
+        morfeus_instance = self._get_morfeus_instance(molecule=molecule, morpheus_instance="xtb")
+
+        bond_orders = morfeus_instance.get_bond_orders(**self.morfeus_kwargs).flatten().tolist()
+        num_bonds = len(bond_orders)
+
+        bond_orders = [(bond_orders[i - 1] if i <= num_bonds else 0) for i in self.atom_indices]
+
+        return np.array(bond_orders).reshape(1, -1)
+
+    def feature_labels(self) -> List[str]:
+        """Return feature label(s).
+
+        Args:
+            None.
+
+        Returns:
+            (List[str]): List of names of extracted features.
+        """
+        return [f"bond_order_{i}" for i in self.atom_indices]
+
+    def implementors(self) -> List[str]:
+        """
+        Return list of functionality implementors.
+
+        Args:
+            None.
+
+        Returns:
+            (List[str]): List of implementors.
+        """
+        return ["Benedict Oshomah Emoekabu"]
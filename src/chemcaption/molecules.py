--- conflicted
+++ resolved
@@ -12,8 +12,8 @@
 
 # Implemented molecular representation classes.
 
-<<<<<<< HEAD
 __all__ = [
+    "Molecule",
     "MoleculeGraph",
     "MoleculeBase",
     "SMILESMolecule",
@@ -22,11 +22,20 @@
 ]
 
 
+# Define molecule type alias
+Molecule: TypeAlias = Union["SMILESMolecule", "InChIMolecule", "SELFIESMolecule"]
+
+"""Molecular type alias."""
+
+
 """Graph representation"""
 
 
 class MoleculeGraph(nx.Graph):
+    """Graph representation for molecular instances."""
+
     def __init__(self, molecule: Chem.Mol):
+        """Initialize instance."""
         super().__init__()
 
         self.molecule = molecule
@@ -35,6 +44,14 @@
         self._hash = None
 
     def molecule_to_graph(self):
+        """Convert molecule object to graph representation.
+
+        Args:
+            None
+
+        Returns:
+            None
+        """
         graph = nx.Graph()
 
         # Generate nodes
@@ -71,21 +88,15 @@
         Args:
             None
 
+        Returns:
+            None
         """
         if not self._hash:
             self._hash = nx.weisfeiler_lehman_graph_hash(self.graph)
         return self._hash
-=======
-__all__ = ["MoleculeBase", "SMILESMolecule", "SELFIESMolecule", "InChIMolecule", "Molecule"]
-
-# Define molecule type alias
-Molecule: TypeAlias = Union["SMILESMolecule", "InChIMolecule", "SELFIESMolecule"]
-
-"""Molecular type alias."""
->>>>>>> 0de49b28
-
-
-"""Abstract classes."""
+
+
+"""Abstract class."""
 
 
 class MoleculeBase(ABC):
